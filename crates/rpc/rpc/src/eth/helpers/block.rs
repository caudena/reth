//! Contains RPC handler implementations specific to blocks.

<<<<<<< HEAD
use std::future::Future;

use alloy_rpc_types::{AnyTransactionReceipt, BlockId};
use alloy_serde::WithOtherFields;
=======
use alloy_rpc_types::{BlockId, TransactionReceipt};
>>>>>>> 15c230ba
use reth_primitives::TransactionMeta;
use reth_provider::{BlockReaderIdExt, HeaderProvider};
use reth_rpc_eth_api::{
    helpers::{EthBlocks, LoadBlock, LoadPendingBlock, LoadReceipt, SpawnBlocking}, types::{EthRpcReceipt, OpRpcReceipt}, RpcReceipt
};
use reth_rpc_eth_types::{EthApiError, EthReceiptBuilder};

use crate::EthApi;

impl<Provider, Pool, Network, EvmConfig> EthBlocks for EthApi<Provider, Pool, Network, EvmConfig>
where
    Self: LoadBlock<
        Error = EthApiError,
        NetworkTypes: alloy_network::Network<ReceiptResponse = TransactionReceipt>,
        Provider: HeaderProvider,
    >,
{
    async fn block_receipts(
        &self,
        block_id: BlockId,
    ) -> Result<Option<Vec<RpcReceipt<Self::NetworkTypes>>>, Self::Error>
    where
        Self: LoadReceipt,
    {
        if let Some((block, receipts)) = self.load_block_and_receipts(block_id).await? {
            let block_number = block.number;
            let base_fee = block.base_fee_per_gas;
            let block_hash = block.hash();
            let excess_blob_gas = block.excess_blob_gas;
            let timestamp = block.timestamp;
            let block = block.unseal();

            return block
                .body
                .transactions
                .into_iter()
                .zip(receipts.iter())
                .enumerate()
                .map(|(idx, (tx, receipt))| {
                    let meta = TransactionMeta {
                        tx_hash: tx.hash,
                        index: idx as u64,
                        block_hash,
                        block_number,
                        base_fee,
                        excess_blob_gas,
                        timestamp,
                    };
                    EthReceiptBuilder::new(&tx, meta, receipt, &receipts)
                        .map(|builder| builder.build())
                })
                .collect::<Result<Vec<_>, Self::Error>>()
                .map(Some)
        }

        Ok(None)
    }

    async fn block_receipts_eth(
        &self,
        block_id: BlockId,
    ) -> Result<Option<Vec<EthRpcReceipt>>, Self::Error>
    where
        Self: LoadReceipt,
    {
        if let Some((block, receipts)) = self.load_block_and_receipts(block_id).await? {
            let block_number = block.number;
            let base_fee = block.base_fee_per_gas;
            let block_hash = block.hash();
            let excess_blob_gas = block.excess_blob_gas;
            let timestamp = block.timestamp;
            let block = block.unseal();

            return block
                .body
                .transactions
                .into_iter()
                .zip(receipts.iter())
                .enumerate()
                .map(|(idx, (tx, receipt))| {
                    let meta = TransactionMeta {
                        tx_hash: tx.hash,
                        index: idx as u64,
                        block_hash,
                        block_number,
                        base_fee,
                        excess_blob_gas,
                        timestamp,
                    };
                    ReceiptBuilder::new(&tx, meta, receipt, &receipts)
                        .map(|builder| builder.build())
                        .map(WithOtherFields::new)
                })
                .collect::<Result<Vec<_>, Self::Error>>()
                .map(Some)
        }

        Ok(None)
    }
    
    #[allow(refining_impl_trait)]
    fn block_receipts_op(
        &self,
        block_id: BlockId,
    ) -> impl Future<Output = Result<Option<Vec<OpRpcReceipt>>, Self::Error>> + Send
    where
        Self: LoadReceipt {
        let _ = block_id;

        async move{
            Ok(None)
        }
    }
}

impl<Provider, Pool, Network, EvmConfig> LoadBlock for EthApi<Provider, Pool, Network, EvmConfig>
where
    Self: LoadPendingBlock + SpawnBlocking,
    Provider: BlockReaderIdExt,
{
}<|MERGE_RESOLUTION|>--- conflicted
+++ resolved
@@ -1,13 +1,8 @@
 //! Contains RPC handler implementations specific to blocks.
 
-<<<<<<< HEAD
 use std::future::Future;
 
-use alloy_rpc_types::{AnyTransactionReceipt, BlockId};
-use alloy_serde::WithOtherFields;
-=======
-use alloy_rpc_types::{BlockId, TransactionReceipt};
->>>>>>> 15c230ba
+use alloy_rpc_types::{ BlockId, TransactionReceipt};
 use reth_primitives::TransactionMeta;
 use reth_provider::{BlockReaderIdExt, HeaderProvider};
 use reth_rpc_eth_api::{
@@ -97,9 +92,8 @@
                         excess_blob_gas,
                         timestamp,
                     };
-                    ReceiptBuilder::new(&tx, meta, receipt, &receipts)
+                    EthReceiptBuilder::new(&tx, meta, receipt, &receipts)
                         .map(|builder| builder.build())
-                        .map(WithOtherFields::new)
                 })
                 .collect::<Result<Vec<_>, Self::Error>>()
                 .map(Some)
