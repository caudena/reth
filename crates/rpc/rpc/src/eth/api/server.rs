--- conflicted
+++ resolved
@@ -1,21 +1,10 @@
 //! Implementation of the [`jsonrpsee`] generated [`reth_rpc_api::EthApiServer`] trait
 //! Handles RPC requests for the `eth_` namespace.
 
-<<<<<<< HEAD
 use jsonrpsee::{core::RpcResult as Result, types::ErrorObjectOwned};
-use reth_consensus_common::calc::{base_block_reward, block_reward};
-=======
 use super::EthApiSpec;
-use crate::{
-    eth::{
-        api::{EthApi, EthTransactions},
-        error::EthApiError,
-    },
-    result::{internal_rpc_err, ToRpcResult},
-};
+
 use alloy_dyn_abi::TypedData;
-use jsonrpsee::core::RpcResult as Result;
->>>>>>> 13b58191
 use reth_evm::ConfigureEvm;
 use reth_network_api::NetworkInfo;
 use reth_primitives::{Address, BlockId, BlockNumberOrTag, Bytes, B256, B64, U256, U64};
@@ -25,42 +14,35 @@
 };
 use reth_rpc_api::{data::{EnrichedBlock, EnrichedTransaction}, EthApiServer};
 use reth_rpc_types::{
-<<<<<<< HEAD
-    serde_helpers::JsonStorageKey, state::StateOverride, trace::parity::{RewardAction, RewardType}, AccessListWithGasUsed, AnyTransactionReceipt, Block, BlockOverrides, BlockTransactions, Bundle, EIP1186AccountProofResponse, EthCallResponse, FeeHistory, Header, Index, Rich, RichBlock, StateContext, SyncStatus, TransactionRequest, Work
+    serde_helpers::JsonStorageKey,
+    state::{EvmOverrides, StateOverride},
+    AccessListWithGasUsed,
+    AnyTransactionReceipt,
+    Block, BlockOverrides, BlockTransactions, Bundle,
+    EIP1186AccountProofResponse,
+    EthCallResponse,
+    FeeHistory,
+    Header, Index, Rich, RichBlock,
+    StateContext, SyncStatus, TransactionRequest, Work
 };
 use reth_transaction_pool::TransactionPool;
 use revm_primitives::{hex::{self}, FixedBytes, HashSet};
-use serde_json::Value;
-=======
-    serde_helpers::JsonStorageKey,
-    state::{EvmOverrides, StateOverride},
-    AccessListWithGasUsed, AnyTransactionReceipt, BlockOverrides, Bundle,
-    EIP1186AccountProofResponse, EthCallResponse, FeeHistory, Header, Index, RichBlock,
-    StateContext, SyncStatus, TransactionRequest, Work,
-};
-use reth_transaction_pool::TransactionPool;
->>>>>>> 13b58191
 use tracing::trace;
 use alloy_consensus::TxEnvelope;
 use alloy_primitives::Signature as Alloy_Signature;
 
-<<<<<<< HEAD
 use crate::{
     eth::{
         api::{EthApi, EthTransactions},
         error::EthApiError,
-        revm_utils::EvmOverrides,
     },
-    result::{internal_rpc_err, ToRpcResult}, trace::reward_trace,
+    result::{internal_rpc_err, ToRpcResult}
 };
 
-use super::EthApiSpec;
 
 use reth_rpc_api::data;
 use reth_rpc_types::trace::parity::TraceType;
 
-=======
->>>>>>> 13b58191
 #[async_trait::async_trait]
 impl<Provider, Pool, Network, EvmConfig> EthApiServer for EthApi<Provider, Pool, Network, EvmConfig>
 where
@@ -151,41 +133,11 @@
         let f_block = self.block_by_id(BlockId::Number(number));
         let block_repr = futures::try_join!(f_block)?;
 
-        if let (Some(block_repr_data),) = block_repr{
-            if let Ok(Some(header_td)) = self.provider().header_td(&block_repr_data.header.hash()) {
-                if let Some(base_block_reward) = base_block_reward(
-                    self.provider().chain_spec().as_ref(),
-                    block_repr_data.header.number,
-                    block_repr_data.header.difficulty,
-                    header_td,
-                ) {
-                    block_reward_traces.push(reward_trace(
-                        &block_repr_data.header,
-                        RewardAction {
-                            author: block_repr_data.header.beneficiary,
-                            reward_type: RewardType::Block,
-                            value: U256::from(base_block_reward),
-                        },
-                    ));
-
-                    if !block_repr_data.ommers.is_empty() {
-                        block_reward_traces.push(reward_trace(
-                            &block_repr_data.header,
-                            RewardAction {
-                                author: block_repr_data.header.beneficiary,
-                                reward_type: RewardType::Uncle,
-                                value: U256::from(
-                                    block_reward(base_block_reward, block_repr_data.ommers.len()) -
-                                        base_block_reward,
-                                ),
-                            },
-                        ));
-                    }
-                }
-            }
-
+        if let (Some(block_repr_data), ) = block_repr{
+            let rewards_tracer = self.tracer.clone().unwrap();
+            block_reward_traces = rewards_tracer.get_block_rewards(&block_repr_data).await?.unwrap();
         }
-        // static block rewards
+        //static block rewards
 
         let block: Rich<Block> = EthApi::rpc_block(self, number, true).await?.unwrap();
         let RichBlock{
