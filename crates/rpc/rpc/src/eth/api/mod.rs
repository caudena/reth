--- conflicted
+++ resolved
@@ -10,13 +10,10 @@
     error::{EthApiError, EthResult},
     gas_oracle::GasPriceOracle,
     signer::EthSigner,
-<<<<<<< HEAD
-}, TraceApi};
-
-=======
-    traits::RawTransactionForwarder,
+    traits::RawTransactionForwarder},  
+TraceApi
 };
->>>>>>> 99c951a8
+
 use async_trait::async_trait;
 use reth_errors::{RethError, RethResult};
 use reth_evm::ConfigureEvm;
