--- conflicted
+++ resolved
@@ -42,13 +42,10 @@
         gas_used: payload.gas_used,
         timestamp: payload.timestamp,
         mix_hash: payload.prev_randao,
-<<<<<<< HEAD
-=======
         // WARNING: It’s allowed for a base fee in EIP1559 to increase unbounded. We assume that
         // it will fit in an u64. This is not always necessarily true, although it is extremely
         // unlikely not to be the case, a u64 maximum would have 2^64 which equates to 18 ETH per
         // gas.
->>>>>>> 76a1a3d0
         base_fee_per_gas: Some(
             payload
                 .base_fee_per_gas
