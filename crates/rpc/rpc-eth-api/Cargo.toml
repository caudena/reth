--- conflicted
+++ resolved
@@ -44,11 +44,7 @@
 alloy-dyn-abi = { workspace = true, features = ["eip712"] }
 alloy-json-rpc.workspace = true
 alloy-network.workspace = true
-<<<<<<< HEAD
-=======
-alloy-primitives.workspace = true
 alloy-rpc-types-eth.workspace = true
->>>>>>> b4ad28df
 
 # rpc
 jsonrpsee = { workspace = true, features = ["server", "macros"] }
