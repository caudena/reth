//! Implementation of the [`jsonrpsee`] generated [`EthApiServer`] trait. Handles RPC requests for
//! the `eth_` namespace.
//! 
use std::collections:: HashSet;
use alloy_consensus::TxEnvelope;
use alloy_dyn_abi::TypedData;
use alloy_json_rpc::RpcObject;
<<<<<<< HEAD
use alloy_rpc_types_trace::parity::{ TraceResultsWithTransactionHash, TraceType};
use futures::join;
use jsonrpsee::{core::RpcResult, proc_macros::rpc, types::ErrorObjectOwned};
use alloy_network::Network;
use reth_primitives::{
    transaction::AccessListResult, BlockId, BlockNumberOrTag
};
use alloy_primitives::{Address, Bytes, B256, B64, U256, U64};
=======
use alloy_primitives::{Address, Bytes, B256, B64, U256, U64};
use alloy_rpc_types_eth::transaction::TransactionRequest;
use jsonrpsee::{core::RpcResult, proc_macros::rpc};
use reth_primitives::{transaction::AccessListResult, BlockId, BlockNumberOrTag};
>>>>>>> b4ad28df
use reth_rpc_server_types::{result::internal_rpc_err, ToRpcResult};

use reth_rpc_types::{
<<<<<<< HEAD
    serde_helpers::JsonStorageKey, simulate::{SimBlock, SimulatedBlock}, state::{EvmOverrides, StateOverride}, AnyTransactionReceipt, BlockOverrides, BlockTransactions, Bundle, EIP1186AccountProofResponse, EthCallResponse, FeeHistory, Header, Index, StateContext, SyncStatus, TransactionRequest, Work
=======
    serde_helpers::JsonStorageKey,
    simulate::{SimulatePayload, SimulatedBlock},
    state::{EvmOverrides, StateOverride},
    BlockOverrides, Bundle, EIP1186AccountProofResponse, EthCallResponse, FeeHistory, Header,
    Index, StateContext, SyncStatus, Work,
>>>>>>> b4ad28df
};

use revm_inspectors::tracing::parity::populate_state_diff;
use revm_inspectors::tracing::TracingInspectorConfig;
use tracing::trace;

use crate::{
    helpers::{EthApiSpec, EthBlocks, EthCall, EthFees, EthState, EthTransactions, FullEthApi},
    RpcBlock, RpcReceipt, RpcTransaction,
};
use revm_primitives::FixedBytes;
use reth_rpc_types::Block;
use crate::helpers::data::{self, EnrichedBlock, EnrichedTransaction};
use alloy_primitives::Signature as Alloy_Signature;
use revm_primitives::hex;

/// Helper trait, unifies functionality that must be supported to implement all RPC methods for
/// server.
pub trait FullEthApiServer:
    EthApiServer<
        RpcTransaction<Self::NetworkTypes>,
        RpcBlock<Self::NetworkTypes>,
        RpcReceipt<Self::NetworkTypes>,
    > + FullEthApi
    + Clone
{
}

impl<T> FullEthApiServer for T where
    T: EthApiServer<
            RpcTransaction<T::NetworkTypes>,
            RpcBlock<T::NetworkTypes>,
            RpcReceipt<T::NetworkTypes>,
        > + FullEthApi
        + Clone
{
}

/// Eth rpc interface: <https://ethereum.github.io/execution-apis/api-documentation/>
#[cfg_attr(not(feature = "client"), rpc(server, namespace = "eth"))]
#[cfg_attr(feature = "client", rpc(server, client, namespace = "eth"))]
pub trait EthApi<T: RpcObject, B: RpcObject, R: RpcObject> {
    /// Returns the protocol version encoded as a string.
    #[method(name = "protocolVersion")]
    async fn protocol_version(&self) -> RpcResult<U64>;

    /// Returns an object with data about the sync status or false.
    #[method(name = "syncing")]
    fn syncing(&self) -> RpcResult<SyncStatus>;

    /// Returns the client coinbase address.
    #[method(name = "coinbase")]
    async fn author(&self) -> RpcResult<Address>;

    /// Returns a list of addresses owned by client.
    #[method(name = "accounts")]
    fn accounts(&self) -> RpcResult<Vec<Address>>;

    /// Returns the number of most recent block.
    #[method(name = "blockNumber")]
    fn block_number(&self) -> RpcResult<U256>;

    /// Returns the chain ID of the current network.
    #[method(name = "chainId")]
    async fn chain_id(&self) -> RpcResult<Option<U64>>;

    /// Returns information about a block by hash.
    #[method(name = "getBlockByHash")]
    async fn block_by_hash(&self, hash: B256, full: bool) -> RpcResult<Option<B>>;

    /// Returns information about a block by number.
    #[method(name = "getBlockByNumber")]
    async fn block_by_number(&self, number: BlockNumberOrTag, full: bool) -> RpcResult<Option<B>>;

    /// Returns  all information about a block and transactions.
    #[method(name = "getBlockReceiptsTrace")]
    async fn block_receipts_trace(
        &self,
        number: BlockNumberOrTag
    ) -> RpcResult<Option<EnrichedBlock>>;

    /// Returns the number of transactions in a block from a block matching the given block hash.
    #[method(name = "getBlockTransactionCountByHash")]
    async fn block_transaction_count_by_hash(&self, hash: B256) -> RpcResult<Option<U256>>;

    /// Returns the number of transactions in a block matching the given block number.
    #[method(name = "getBlockTransactionCountByNumber")]
    async fn block_transaction_count_by_number(
        &self,
        number: BlockNumberOrTag,
    ) -> RpcResult<Option<U256>>;

    /// Returns the number of uncles in a block from a block matching the given block hash.
    #[method(name = "getUncleCountByBlockHash")]
    async fn block_uncles_count_by_hash(&self, hash: B256) -> RpcResult<Option<U256>>;

    /// Returns the number of uncles in a block with given block number.
    #[method(name = "getUncleCountByBlockNumber")]
    async fn block_uncles_count_by_number(
        &self,
        number: BlockNumberOrTag,
    ) -> RpcResult<Option<U256>>;

    /// Returns all transaction receipts for a given block.
    #[method(name = "getBlockReceipts")]
    async fn block_receipts(&self, block_id: BlockId) -> RpcResult<Option<Vec<R>>>;

    /// Returns an uncle block of the given block and index.
    #[method(name = "getUncleByBlockHashAndIndex")]
    async fn uncle_by_block_hash_and_index(&self, hash: B256, index: Index)
        -> RpcResult<Option<B>>;

    /// Returns an uncle block of the given block and index.
    #[method(name = "getUncleByBlockNumberAndIndex")]
    async fn uncle_by_block_number_and_index(
        &self,
        number: BlockNumberOrTag,
        index: Index,
    ) -> RpcResult<Option<B>>;

    /// Returns the EIP-2718 encoded transaction if it exists.
    ///
    /// If this is a EIP-4844 transaction that is in the pool it will include the sidecar.
    #[method(name = "getRawTransactionByHash")]
    async fn raw_transaction_by_hash(&self, hash: B256) -> RpcResult<Option<Bytes>>;

    /// Returns the information about a transaction requested by transaction hash.
    #[method(name = "getTransactionByHash")]
    async fn transaction_by_hash(&self, hash: B256) -> RpcResult<Option<T>>;

    /// Returns information about a raw transaction by block hash and transaction index position.
    #[method(name = "getRawTransactionByBlockHashAndIndex")]
    async fn raw_transaction_by_block_hash_and_index(
        &self,
        hash: B256,
        index: Index,
    ) -> RpcResult<Option<Bytes>>;

    /// Returns information about a transaction by block hash and transaction index position.
    #[method(name = "getTransactionByBlockHashAndIndex")]
    async fn transaction_by_block_hash_and_index(
        &self,
        hash: B256,
        index: Index,
    ) -> RpcResult<Option<T>>;

    /// Returns information about a raw transaction by block number and transaction index
    /// position.
    #[method(name = "getRawTransactionByBlockNumberAndIndex")]
    async fn raw_transaction_by_block_number_and_index(
        &self,
        number: BlockNumberOrTag,
        index: Index,
    ) -> RpcResult<Option<Bytes>>;

    /// Returns information about a transaction by block number and transaction index position.
    #[method(name = "getTransactionByBlockNumberAndIndex")]
    async fn transaction_by_block_number_and_index(
        &self,
        number: BlockNumberOrTag,
        index: Index,
    ) -> RpcResult<Option<T>>;

    /// Returns information about a transaction by sender and nonce.
    #[method(name = "getTransactionBySenderAndNonce")]
    async fn transaction_by_sender_and_nonce(
        &self,
        address: Address,
        nonce: U64,
    ) -> RpcResult<Option<T>>;

    /// Returns the receipt of a transaction by transaction hash.
    #[method(name = "getTransactionReceipt")]
    async fn transaction_receipt(&self, hash: B256) -> RpcResult<Option<R>>;

    /// Returns the balance of the account of given address.
    #[method(name = "getBalance")]
    async fn balance(&self, address: Address, block_number: Option<BlockId>) -> RpcResult<U256>;

    /// Returns the value from a storage position at a given address
    #[method(name = "getStorageAt")]
    async fn storage_at(
        &self,
        address: Address,
        index: JsonStorageKey,
        block_number: Option<BlockId>,
    ) -> RpcResult<B256>;

    /// Returns the number of transactions sent from an address at given block number.
    #[method(name = "getTransactionCount")]
    async fn transaction_count(
        &self,
        address: Address,
        block_number: Option<BlockId>,
    ) -> RpcResult<U256>;

    /// Returns code at a given address at given block number.
    #[method(name = "getCode")]
    async fn get_code(&self, address: Address, block_number: Option<BlockId>) -> RpcResult<Bytes>;

    /// Returns the block's header at given number.
    #[method(name = "getHeaderByNumber")]
    async fn header_by_number(&self, hash: BlockNumberOrTag) -> RpcResult<Option<Header>>;

    /// Returns the block's header at given hash.
    #[method(name = "getHeaderByHash")]
    async fn header_by_hash(&self, hash: B256) -> RpcResult<Option<Header>>;

    /// `eth_simulateV1` executes an arbitrary number of transactions on top of the requested state.
    /// The transactions are packed into individual blocks. Overrides can be provided.
    #[method(name = "simulateV1")]
    async fn simulate_v1(
        &self,
        opts: SimulatePayload,
        block_number: Option<BlockId>,
    ) -> RpcResult<Vec<SimulatedBlock<B>>>;

    /// Executes a new message call immediately without creating a transaction on the block chain.
    #[method(name = "call")]
    async fn call(
        &self,
        request: TransactionRequest,
        block_number: Option<BlockId>,
        state_overrides: Option<StateOverride>,
        block_overrides: Option<Box<BlockOverrides>>,
    ) -> RpcResult<Bytes>;

    /// Simulate arbitrary number of transactions at an arbitrary blockchain index, with the
    /// optionality of state overrides
    #[method(name = "callMany")]
    async fn call_many(
        &self,
        bundle: Bundle,
        state_context: Option<StateContext>,
        state_override: Option<StateOverride>,
    ) -> RpcResult<Vec<EthCallResponse>>;

    /// Generates an access list for a transaction.
    ///
    /// This method creates an [EIP2930](https://eips.ethereum.org/EIPS/eip-2930) type accessList based on a given Transaction.
    ///
    /// An access list contains all storage slots and addresses touched by the transaction, except
    /// for the sender account and the chain's precompiles.
    ///
    /// It returns list of addresses and storage keys used by the transaction, plus the gas
    /// consumed when the access list is added. That is, it gives you the list of addresses and
    /// storage keys that will be used by that transaction, plus the gas consumed if the access
    /// list is included. Like eth_estimateGas, this is an estimation; the list could change
    /// when the transaction is actually mined. Adding an accessList to your transaction does
    /// not necessary result in lower gas usage compared to a transaction without an access
    /// list.
    #[method(name = "createAccessList")]
    async fn create_access_list(
        &self,
        request: TransactionRequest,
        block_number: Option<BlockId>,
    ) -> RpcResult<AccessListResult>;

    /// Generates and returns an estimate of how much gas is necessary to allow the transaction to
    /// complete.
    #[method(name = "estimateGas")]
    async fn estimate_gas(
        &self,
        request: TransactionRequest,
        block_number: Option<BlockId>,
        state_override: Option<StateOverride>,
    ) -> RpcResult<U256>;

    /// Returns the current price per gas in wei.
    #[method(name = "gasPrice")]
    async fn gas_price(&self) -> RpcResult<U256>;

    /// Returns the account details by specifying an address and a block number/tag
    #[method(name = "getAccount")]
    async fn get_account(
        &self,
        address: Address,
        block: BlockId,
    ) -> RpcResult<Option<reth_rpc_types::Account>>;

    /// Introduced in EIP-1559, returns suggestion for the priority for dynamic fee transactions.
    #[method(name = "maxPriorityFeePerGas")]
    async fn max_priority_fee_per_gas(&self) -> RpcResult<U256>;

    /// Introduced in EIP-4844, returns the current blob base fee in wei.
    #[method(name = "blobBaseFee")]
    async fn blob_base_fee(&self) -> RpcResult<U256>;

    /// Returns the Transaction fee history
    ///
    /// Introduced in EIP-1559 for getting information on the appropriate priority fee to use.
    ///
    /// Returns transaction base fee per gas and effective priority fee per gas for the
    /// requested/supported block range. The returned Fee history for the returned block range
    /// can be a subsection of the requested range if not all blocks are available.
    #[method(name = "feeHistory")]
    async fn fee_history(
        &self,
        block_count: U64,
        newest_block: BlockNumberOrTag,
        reward_percentiles: Option<Vec<f64>>,
    ) -> RpcResult<FeeHistory>;

    /// Returns whether the client is actively mining new blocks.
    #[method(name = "mining")]
    async fn is_mining(&self) -> RpcResult<bool>;

    /// Returns the number of hashes per second that the node is mining with.
    #[method(name = "hashrate")]
    async fn hashrate(&self) -> RpcResult<U256>;

    /// Returns the hash of the current block, the seedHash, and the boundary condition to be met
    /// (“target”)
    #[method(name = "getWork")]
    async fn get_work(&self) -> RpcResult<Work>;

    /// Used for submitting mining hashrate.
    ///
    /// Can be used for remote miners to submit their hash rate.
    /// It accepts the miner hash rate and an identifier which must be unique between nodes.
    /// Returns `true` if the block was successfully submitted, `false` otherwise.
    #[method(name = "submitHashrate")]
    async fn submit_hashrate(&self, hashrate: U256, id: B256) -> RpcResult<bool>;

    /// Used for submitting a proof-of-work solution.
    #[method(name = "submitWork")]
    async fn submit_work(&self, nonce: B64, pow_hash: B256, mix_digest: B256) -> RpcResult<bool>;

    /// Sends transaction; will block waiting for signer to return the
    /// transaction hash.
    #[method(name = "sendTransaction")]
    async fn send_transaction(&self, request: TransactionRequest) -> RpcResult<B256>;

    /// Sends signed transaction, returning its hash.
    #[method(name = "sendRawTransaction")]
    async fn send_raw_transaction(&self, bytes: Bytes) -> RpcResult<B256>;

    /// Returns an Ethereum specific signature with: sign(keccak256("\x19Ethereum Signed Message:\n"
    /// + len(message) + message))).
    #[method(name = "sign")]
    async fn sign(&self, address: Address, message: Bytes) -> RpcResult<Bytes>;

    /// Signs a transaction that can be submitted to the network at a later time using with
    /// `sendRawTransaction.`
    #[method(name = "signTransaction")]
    async fn sign_transaction(&self, transaction: TransactionRequest) -> RpcResult<Bytes>;

    /// Signs data via [EIP-712](https://github.com/ethereum/EIPs/blob/master/EIPS/eip-712.md).
    #[method(name = "signTypedData")]
    async fn sign_typed_data(&self, address: Address, data: TypedData) -> RpcResult<Bytes>;

    /// Returns the account and storage values of the specified account including the Merkle-proof.
    /// This call can be used to verify that the data you are pulling from is not tampered with.
    #[method(name = "getProof")]
    async fn get_proof(
        &self,
        address: Address,
        keys: Vec<JsonStorageKey>,
        block_number: Option<BlockId>,
    ) -> RpcResult<EIP1186AccountProofResponse>;
}

#[async_trait::async_trait]
impl<T>
    EthApiServer<
        RpcTransaction<T::NetworkTypes>,
        RpcBlock<T::NetworkTypes>,
        RpcReceipt<T::NetworkTypes>,
    > for T
where
    T: FullEthApi,
    jsonrpsee_types::error::ErrorObject<'static>: From<T::Error>,
{
    /// Handler for: `eth_protocolVersion`
    async fn protocol_version(&self) -> RpcResult<U64> {
        trace!(target: "rpc::eth", "Serving eth_protocolVersion");
        EthApiSpec::protocol_version(self).await.to_rpc_result()
    }

    /// Handler for: `eth_syncing`
    fn syncing(&self) -> RpcResult<SyncStatus> {
        trace!(target: "rpc::eth", "Serving eth_syncing");
        EthApiSpec::sync_status(self).to_rpc_result()
    }

    /// Handler for: `eth_coinbase`
    async fn author(&self) -> RpcResult<Address> {
        Err(internal_rpc_err("unimplemented"))
    }

    /// Handler for: `eth_accounts`
    fn accounts(&self) -> RpcResult<Vec<Address>> {
        trace!(target: "rpc::eth", "Serving eth_accounts");
        Ok(EthApiSpec::accounts(self))
    }

    /// Handler for: `eth_blockNumber`
    fn block_number(&self) -> RpcResult<U256> {
        trace!(target: "rpc::eth", "Serving eth_blockNumber");
        Ok(U256::from(
            EthApiSpec::chain_info(self).with_message("failed to read chain info")?.best_number,
        ))
    }

    /// Handler for: `eth_chainId`
    async fn chain_id(&self) -> RpcResult<Option<U64>> {
        trace!(target: "rpc::eth", "Serving eth_chainId");
        Ok(Some(EthApiSpec::chain_id(self)))
    }

    /// Handler for: `eth_getBlockByHash`
    async fn block_by_hash(
        &self,
        hash: B256,
        full: bool,
    ) -> RpcResult<Option<RpcBlock<T::NetworkTypes>>> {
        trace!(target: "rpc::eth", ?hash, ?full, "Serving eth_getBlockByHash");
        Ok(EthBlocks::rpc_block(self, hash.into(), full).await?)
    }

    /// Handler for: `eth_getBlockByNumber`
    async fn block_by_number(
        &self,
        number: BlockNumberOrTag,
        full: bool,
    ) -> RpcResult<Option<RpcBlock<T::NetworkTypes>>> {
        trace!(target: "rpc::eth", ?number, ?full, "Serving eth_getBlockByNumber");
        Ok(EthBlocks::rpc_block(self, number.into(), full).await?)
    }

    /// Handler for: `eth_getBlockReceiptTrace`
    async fn block_receipts_trace(
        &self,
        number: BlockNumberOrTag
    )-> RpcResult<Option<EnrichedBlock>> {
        trace!(target: "rpc::eth", ?number, ?true, "Serving eth_getBlockReceiptTrace");
        
        let trace_task = tokio::spawn({
            let self_clone = self.clone();

            async move {
                let number = number.as_number().unwrap();
                let trace_types:HashSet<TraceType> = HashSet::from([TraceType::Trace]);

                self_clone.trace_block_with(
                    number.into(),
                    TracingInspectorConfig::from_parity_config(&trace_types),
                    move |tx_info, inspector, res, state, db| {
                        let mut full_trace =
                            inspector.into_parity_builder().into_trace_results(&res, &trace_types);
    
                        if let Some(ref mut state_diff) = full_trace.state_diff {
                            populate_state_diff(state_diff, db, state.iter()).unwrap();
                        }
    
                        let trace = TraceResultsWithTransactionHash {
                            transaction_hash: tx_info.hash.expect("tx hash is set"),
                            full_trace,
                        };
                        Ok(trace)
                    },
                )
                .await
            }
        });
        
        let receipts_task = tokio::spawn({
            let self_clone = self.clone();
            async move{
                EthBlocks::block_receipts(&self_clone, BlockId::Number(number)).await
            }
        });

        let block_rewards_task = tokio::spawn({
            let self_clone = self.clone();

            let block_header = EthBlocks::rpc_block_header(self, number.into()).await?;

            let mut omners: Vec<reth_primitives::Header> = Vec::new();
            let omners_res = EthBlocks::ommers(self, BlockId::Number(number));
            match omners_res{
                Ok(omners_opt)=>{
                    if let Some(omners_headers) = omners_opt{
                        omners = omners_headers;
                    }
                }
                Err(_)=>{}
            }
            
            let block_header_reth = block_header.map(|header| reth_primitives::Header{ 
                parent_hash: header.parent_hash, 
                ommers_hash: header.uncles_hash, 
                beneficiary: header.miner, 
                state_root: header.state_root, 
                transactions_root: header.transactions_root, 
                receipts_root:header.receipts_root, 
                withdrawals_root: header.withdrawals_root, 
                logs_bloom: header.logs_bloom, 
                difficulty: header.total_difficulty.unwrap_or(U256::ZERO), 
                number: header.number, 
                gas_limit: header.gas_limit as u64, 
                gas_used: header.gas_used as u64, 
                timestamp: header.timestamp, 
                mix_hash: header.mix_hash.unwrap(), 
                nonce: 0, 
                base_fee_per_gas:None, 
                blob_gas_used: None,
                excess_blob_gas: None, 
                parent_beacon_block_root: None, 
                requests_root: None, 
                extra_data: header.extra_data
            });

            if block_header_reth.is_none(){
                return Err( ErrorObjectOwned::owned(
                    1,
                    format!("Error in traces join handle for block number {}:", number),
                    None::<()>
                )
            );}

            async move{
                self_clone.get_block_rewards(&block_header_reth.unwrap(), omners.as_slice()).await.unwrap()
            }
        });

        let (trx_traces_handle, trx_receipts_handle, block_rewards_handle) = join!(trace_task, receipts_task, block_rewards_task);

        let trx_traces_handle_res = trx_traces_handle.map_err(|handle_err|{
            ErrorObjectOwned::owned(
                1,
                format!("Error in traces join handle for block number {}: {}", number, handle_err),
                None::<()>
            )
        })?
        .map_err(|trace_res_err|{
            ErrorObjectOwned::owned(
                1,
                format!("Error getting block traces result {} for block{}", trace_res_err, number),
                None::<()> 
            )
        }).and_then(|traces_option|{
            traces_option.ok_or_else(||{
                ErrorObjectOwned::owned(
                    1,
                    format!("Error getting block traces option for block {}",number) ,
                    None::<()> 
                )
            })
        });

        let trx_receipts_handle_res = trx_receipts_handle.map_err(|handle_err|{
            ErrorObjectOwned::owned(
                1,
                format!("Error in transaction receipts for block number {}: {}", number, handle_err),
                None::<()>
            )
        })?
        .map_err(|receipt_res_err| {
            ErrorObjectOwned::owned(
                2,
                format!("Error getting transaction receipts result {} for block {}", receipt_res_err, number),
                None::<()>,
            )
        }).and_then(|receipts_option| {
            receipts_option.ok_or_else(|| {
                ErrorObjectOwned::owned(
                    2,
                    format!("Error getting transaction receipts option for block{}", number),
                    None::<()>,
                )
            })
        });
        
        let block_rewards_handle_res = match block_rewards_handle {
            Ok(handle_res) =>{
                Ok(handle_res.unwrap())
            }
            Err(handle_err)=> {
               Err(ErrorObjectOwned::owned(
                            3,
                            format!("Error getting block rewards for block {}, error: {}", number, handle_err),
                            None::<()>,
                ))
            }
        };

        let trx_traces = trx_traces_handle_res?;
        let trx_receipts: Vec<reth_rpc_types::WithOtherFields<reth_rpc_types::TransactionReceipt<reth_rpc_types::AnyReceiptEnvelope<reth_rpc_types::Log>>>> = trx_receipts_handle_res?;
        
        let block_reward_traces = block_rewards_handle_res?;

        let block = EthBlocks::rpc_block(self, reth_primitives::BlockId::Number(number), true).await?.unwrap();

        if trx_receipts.len() != block.transactions.len(){
            let trx_trace_len_error = ErrorObjectOwned::owned(
                1,
                "trx_receipts.size() != block.transactions.size()",
                None::<()> 
            );
            return Err(trx_trace_len_error)
        }

        if trx_traces.len() != block.transactions.len(){
            let trx_trace_len_error = ErrorObjectOwned::owned(
                1,
                "trx_traces.size() != block.transactions.size()",
                None::<()> 
            );
            return Err(trx_trace_len_error)
        }

        let mut enriched_trxs: Vec<EnrichedTransaction> = Vec::new();
        
        if let BlockTransactions::Full(transactions) = block.transactions {

            let trx_iter = transactions.into_iter();
            let receipts_iter: std::vec::IntoIter<reth_rpc_types::WithOtherFields<reth_rpc_types::TransactionReceipt<data::AnyReceiptEnvelope<reth_rpc_types::Log>>>> = trx_receipts.into_iter();
            let trace_iter = trx_traces.into_iter();

            for ((trx, receipt), trace) in trx_iter.zip(receipts_iter).zip(trace_iter){
               if trx.hash != trace.transaction_hash || trx.hash != receipt.transaction_hash{
                let trx_trace_hash_error = ErrorObjectOwned::owned(
                    2,
                    format!("Mismatch between transaction hash and corresponding trace hash or receipt hash {}", trx.hash),
                    None::<()> 
                );
                return Err(trx_trace_hash_error)    
               }

               let mut alloy_public_key = String::new();
               let mut check_address:Address = Default::default();

               match TxEnvelope::try_from(trx.inner.clone()) {
                   Ok(tx_envelope) => {
                        let tx_message_hash: Option<FixedBytes<32>>;
                        let tx_sig: Option<Alloy_Signature>;

                    match tx_envelope{
                        TxEnvelope::Legacy(typed_tx) =>{
                            tx_message_hash = Some(typed_tx.signature_hash());
                            tx_sig = Some(typed_tx.signature().clone());
                        }
                        TxEnvelope::Eip1559(typed_tx)=>{
                            tx_message_hash = Some(typed_tx.signature_hash());
                            tx_sig = Some(typed_tx.signature().clone());
                        }
                        TxEnvelope::Eip2930(typed_tx)=>{
                            tx_message_hash = Some(typed_tx.signature_hash());
                            tx_sig = Some(typed_tx.signature().clone());
                        }
                        TxEnvelope::Eip4844(typed_tx)=>{
                            tx_message_hash = Some(typed_tx.signature_hash());
                            tx_sig = Some(typed_tx.signature().clone());
                        }
                        TxEnvelope::Eip7702(typed_tx)=>{
                            tx_message_hash = Some(typed_tx.signature_hash());
                            tx_sig = Some(typed_tx.signature().clone());
                        }
                        _ =>{
                            let trx_trace_hash_error = ErrorObjectOwned::owned(
                                3,
                                "Unmatched transaction type",
                                None::<()> 
                            );
                            return Err(trx_trace_hash_error)    
                           }
                        }

                    if tx_sig.is_none() || tx_message_hash.is_none(){
                        let trx_sig_error = ErrorObjectOwned::owned(
                            1,
                            format!("Signature not extracted from transaction {}", trx.hash),
                            None::<()> 
                        );
                        return Err(trx_sig_error)    
                    }

                    let alloy_sig = tx_sig.unwrap().recover_from_prehash(&tx_message_hash.unwrap());
                    match alloy_sig{
                        Ok(signature) =>{
                            let ec = signature.to_encoded_point(true);

                            check_address = Address::from_public_key(&signature);
                            alloy_public_key = format!("0x{}", hex::encode(ec.as_bytes()));
                        }
                        Err(p_key_err)=>{
                            let alloy_pub_key_err = ErrorObjectOwned::owned(
                                1,
                                format!("Public key not extracted from message and signature, error: {}, transaction hash: {}"
                                , p_key_err, trx.hash),
                                None::<()>
                            );
                            return Err(alloy_pub_key_err);
                        }
                    }
                }
                Err(e) => {
                    // Handle conversion error
                    println!("Conversion error: {:?}", e);
                }
            }

                if check_address != trx.from{
                    let trx_pub_key_addr_error = ErrorObjectOwned::owned(
                        1,
                        format!("Address doesn't match public key to address for {}", trx.hash),
                        None::<()> 
                    );
                    return Err(trx_pub_key_addr_error)
                }

                enriched_trxs.push(data::EnrichedTransaction{
                        inner: trx,
                        public_key: alloy_public_key,
                        receipts: receipt,
                        trace : trace.full_trace
                })
            }
        }

        let e_block: Block<data::EnrichedTransaction> = Block{
            header: block.header,
            uncles: block.uncles,
            transactions: BlockTransactions::Full(enriched_trxs),
            size: block.size,
            withdrawals: block.withdrawals
        };

        let rich_block: EnrichedBlock = EnrichedBlock{
                inner: e_block,
                rewards: block_reward_traces
        };

        Ok(Some(rich_block))
    } 

    /// Handler for: `eth_getBlockTransactionCountByHash`
    async fn block_transaction_count_by_hash(&self, hash: B256) -> RpcResult<Option<U256>> {
        trace!(target: "rpc::eth", ?hash, "Serving eth_getBlockTransactionCountByHash");
        Ok(EthBlocks::block_transaction_count(self, hash.into()).await?.map(U256::from))
    }

    /// Handler for: `eth_getBlockTransactionCountByNumber`
    async fn block_transaction_count_by_number(
        &self,
        number: BlockNumberOrTag,
    ) -> RpcResult<Option<U256>> {
        trace!(target: "rpc::eth", ?number, "Serving eth_getBlockTransactionCountByNumber");
        Ok(EthBlocks::block_transaction_count(self, number.into()).await?.map(U256::from))
    }

    /// Handler for: `eth_getUncleCountByBlockHash`
    async fn block_uncles_count_by_hash(&self, hash: B256) -> RpcResult<Option<U256>> {
        trace!(target: "rpc::eth", ?hash, "Serving eth_getUncleCountByBlockHash");
        Ok(EthBlocks::ommers(self, hash.into())?.map(|ommers| U256::from(ommers.len())))
    }

    /// Handler for: `eth_getUncleCountByBlockNumber`
    async fn block_uncles_count_by_number(
        &self,
        number: BlockNumberOrTag,
    ) -> RpcResult<Option<U256>> {
        trace!(target: "rpc::eth", ?number, "Serving eth_getUncleCountByBlockNumber");
        Ok(EthBlocks::ommers(self, number.into())?.map(|ommers| U256::from(ommers.len())))
    }

    /// Handler for: `eth_getBlockReceipts`
    async fn block_receipts(
        &self,
        block_id: BlockId,
    ) -> RpcResult<Option<Vec<RpcReceipt<T::NetworkTypes>>>> {
        trace!(target: "rpc::eth", ?block_id, "Serving eth_getBlockReceipts");
        Ok(EthBlocks::block_receipts(self, block_id).await?)
    }

    /// Handler for: `eth_getUncleByBlockHashAndIndex`
    async fn uncle_by_block_hash_and_index(
        &self,
        hash: B256,
        index: Index,
    ) -> RpcResult<Option<RpcBlock<T::NetworkTypes>>> {
        trace!(target: "rpc::eth", ?hash, ?index, "Serving eth_getUncleByBlockHashAndIndex");
        Ok(EthBlocks::ommer_by_block_and_index(self, hash.into(), index).await?)
    }

    /// Handler for: `eth_getUncleByBlockNumberAndIndex`
    async fn uncle_by_block_number_and_index(
        &self,
        number: BlockNumberOrTag,
        index: Index,
    ) -> RpcResult<Option<RpcBlock<T::NetworkTypes>>> {
        trace!(target: "rpc::eth", ?number, ?index, "Serving eth_getUncleByBlockNumberAndIndex");
        Ok(EthBlocks::ommer_by_block_and_index(self, number.into(), index).await?)
    }

    /// Handler for: `eth_getRawTransactionByHash`
    async fn raw_transaction_by_hash(&self, hash: B256) -> RpcResult<Option<Bytes>> {
        trace!(target: "rpc::eth", ?hash, "Serving eth_getRawTransactionByHash");
        Ok(EthTransactions::raw_transaction_by_hash(self, hash).await?)
    }

    /// Handler for: `eth_getTransactionByHash`
    async fn transaction_by_hash(
        &self,
        hash: B256,
    ) -> RpcResult<Option<RpcTransaction<T::NetworkTypes>>> {
        trace!(target: "rpc::eth", ?hash, "Serving eth_getTransactionByHash");
        Ok(EthTransactions::transaction_by_hash(self, hash)
            .await?
            .map(|tx| tx.into_transaction::<T::TransactionCompat>()))
    }

    /// Handler for: `eth_getRawTransactionByBlockHashAndIndex`
    async fn raw_transaction_by_block_hash_and_index(
        &self,
        hash: B256,
        index: Index,
    ) -> RpcResult<Option<Bytes>> {
        trace!(target: "rpc::eth", ?hash, ?index, "Serving eth_getRawTransactionByBlockHashAndIndex");
        Ok(EthTransactions::raw_transaction_by_block_and_tx_index(self, hash.into(), index.into())
            .await?)
    }

    /// Handler for: `eth_getTransactionByBlockHashAndIndex`
    async fn transaction_by_block_hash_and_index(
        &self,
        hash: B256,
        index: Index,
    ) -> RpcResult<Option<RpcTransaction<T::NetworkTypes>>> {
        trace!(target: "rpc::eth", ?hash, ?index, "Serving eth_getTransactionByBlockHashAndIndex");
        Ok(EthTransactions::transaction_by_block_and_tx_index(self, hash.into(), index.into())
            .await?)
    }

    /// Handler for: `eth_getRawTransactionByBlockNumberAndIndex`
    async fn raw_transaction_by_block_number_and_index(
        &self,
        number: BlockNumberOrTag,
        index: Index,
    ) -> RpcResult<Option<Bytes>> {
        trace!(target: "rpc::eth", ?number, ?index, "Serving eth_getRawTransactionByBlockNumberAndIndex");
        Ok(EthTransactions::raw_transaction_by_block_and_tx_index(
            self,
            number.into(),
            index.into(),
        )
        .await?)
    }

    /// Handler for: `eth_getTransactionByBlockNumberAndIndex`
    async fn transaction_by_block_number_and_index(
        &self,
        number: BlockNumberOrTag,
        index: Index,
    ) -> RpcResult<Option<RpcTransaction<T::NetworkTypes>>> {
        trace!(target: "rpc::eth", ?number, ?index, "Serving eth_getTransactionByBlockNumberAndIndex");
        Ok(EthTransactions::transaction_by_block_and_tx_index(self, number.into(), index.into())
            .await?)
    }

    /// Handler for: `eth_getTransactionBySenderAndNonce`
    async fn transaction_by_sender_and_nonce(
        &self,
        sender: Address,
        nonce: U64,
    ) -> RpcResult<Option<RpcTransaction<T::NetworkTypes>>> {
        trace!(target: "rpc::eth", ?sender, ?nonce, "Serving eth_getTransactionBySenderAndNonce");
        Ok(EthTransactions::get_transaction_by_sender_and_nonce(self, sender, nonce.to(), true)
            .await?)
    }

    /// Handler for: `eth_getTransactionReceipt`
    async fn transaction_receipt(
        &self,
        hash: B256,
    ) -> RpcResult<Option<RpcReceipt<T::NetworkTypes>>> {
        trace!(target: "rpc::eth", ?hash, "Serving eth_getTransactionReceipt");
        Ok(EthTransactions::transaction_receipt(self, hash).await?)
    }

    /// Handler for: `eth_getBalance`
    async fn balance(&self, address: Address, block_number: Option<BlockId>) -> RpcResult<U256> {
        trace!(target: "rpc::eth", ?address, ?block_number, "Serving eth_getBalance");
        Ok(EthState::balance(self, address, block_number).await?)
    }

    /// Handler for: `eth_getStorageAt`
    async fn storage_at(
        &self,
        address: Address,
        index: JsonStorageKey,
        block_number: Option<BlockId>,
    ) -> RpcResult<B256> {
        trace!(target: "rpc::eth", ?address, ?block_number, "Serving eth_getStorageAt");
        Ok(EthState::storage_at(self, address, index, block_number).await?)
    }

    /// Handler for: `eth_getTransactionCount`
    async fn transaction_count(
        &self,
        address: Address,
        block_number: Option<BlockId>,
    ) -> RpcResult<U256> {
        trace!(target: "rpc::eth", ?address, ?block_number, "Serving eth_getTransactionCount");
        Ok(EthState::transaction_count(self, address, block_number).await?)
    }

    /// Handler for: `eth_getCode`
    async fn get_code(&self, address: Address, block_number: Option<BlockId>) -> RpcResult<Bytes> {
        trace!(target: "rpc::eth", ?address, ?block_number, "Serving eth_getCode");
        Ok(EthState::get_code(self, address, block_number).await?)
    }

    /// Handler for: `eth_getHeaderByNumber`
    async fn header_by_number(&self, block_number: BlockNumberOrTag) -> RpcResult<Option<Header>> {
        trace!(target: "rpc::eth", ?block_number, "Serving eth_getHeaderByNumber");
        Ok(EthBlocks::rpc_block_header(self, block_number.into()).await?)
    }

    /// Handler for: `eth_getHeaderByHash`
    async fn header_by_hash(&self, hash: B256) -> RpcResult<Option<Header>> {
        trace!(target: "rpc::eth", ?hash, "Serving eth_getHeaderByHash");
        Ok(EthBlocks::rpc_block_header(self, hash.into()).await?)
    }

    /// Handler for: `eth_simulateV1`
    async fn simulate_v1(
        &self,
        payload: SimulatePayload,
        block_number: Option<BlockId>,
    ) -> RpcResult<Vec<SimulatedBlock<RpcBlock<T::NetworkTypes>>>> {
        trace!(target: "rpc::eth", ?block_number, "Serving eth_simulateV1");
        Ok(EthCall::simulate_v1(self, payload, block_number).await?)
    }

    /// Handler for: `eth_call`
    async fn call(
        &self,
        request: TransactionRequest,
        block_number: Option<BlockId>,
        state_overrides: Option<StateOverride>,
        block_overrides: Option<Box<BlockOverrides>>,
    ) -> RpcResult<Bytes> {
        trace!(target: "rpc::eth", ?request, ?block_number, ?state_overrides, ?block_overrides, "Serving eth_call");
        Ok(EthCall::call(
            self,
            request,
            block_number,
            EvmOverrides::new(state_overrides, block_overrides),
        )
        .await?)
    }

    /// Handler for: `eth_callMany`
    async fn call_many(
        &self,
        bundle: Bundle,
        state_context: Option<StateContext>,
        state_override: Option<StateOverride>,
    ) -> RpcResult<Vec<EthCallResponse>> {
        trace!(target: "rpc::eth", ?bundle, ?state_context, ?state_override, "Serving eth_callMany");
        Ok(EthCall::call_many(self, bundle, state_context, state_override).await?)
    }

    /// Handler for: `eth_createAccessList`
    async fn create_access_list(
        &self,
        request: TransactionRequest,
        block_number: Option<BlockId>,
    ) -> RpcResult<AccessListResult> {
        trace!(target: "rpc::eth", ?request, ?block_number, "Serving eth_createAccessList");
        Ok(EthCall::create_access_list_at(self, request, block_number).await?)
    }

    /// Handler for: `eth_estimateGas`
    async fn estimate_gas(
        &self,
        request: TransactionRequest,
        block_number: Option<BlockId>,
        state_override: Option<StateOverride>,
    ) -> RpcResult<U256> {
        trace!(target: "rpc::eth", ?request, ?block_number, "Serving eth_estimateGas");
        Ok(EthCall::estimate_gas_at(
            self,
            request,
            block_number.unwrap_or_default(),
            state_override,
        )
        .await?)
    }

    /// Handler for: `eth_gasPrice`
    async fn gas_price(&self) -> RpcResult<U256> {
        trace!(target: "rpc::eth", "Serving eth_gasPrice");
        Ok(EthFees::gas_price(self).await?)
    }

    /// Handler for: `eth_getAccount`
    async fn get_account(
        &self,
        address: Address,
        block: BlockId,
    ) -> RpcResult<Option<reth_rpc_types::Account>> {
        trace!(target: "rpc::eth", "Serving eth_getAccount");
        Ok(EthState::get_account(self, address, block).await?)
    }

    /// Handler for: `eth_maxPriorityFeePerGas`
    async fn max_priority_fee_per_gas(&self) -> RpcResult<U256> {
        trace!(target: "rpc::eth", "Serving eth_maxPriorityFeePerGas");
        Ok(EthFees::suggested_priority_fee(self).await?)
    }

    /// Handler for: `eth_blobBaseFee`
    async fn blob_base_fee(&self) -> RpcResult<U256> {
        trace!(target: "rpc::eth", "Serving eth_blobBaseFee");
        Ok(EthFees::blob_base_fee(self).await?)
    }

    // FeeHistory is calculated based on lazy evaluation of fees for historical blocks, and further
    // caching of it in the LRU cache.
    // When new RPC call is executed, the cache gets locked, we check it for the historical fees
    // according to the requested block range, and fill any cache misses (in both RPC response
    // and cache itself) with the actual data queried from the database.
    // To minimize the number of database seeks required to query the missing data, we calculate the
    // first non-cached block number and last non-cached block number. After that, we query this
    // range of consecutive blocks from the database.
    /// Handler for: `eth_feeHistory`
    async fn fee_history(
        &self,
        block_count: U64,
        newest_block: BlockNumberOrTag,
        reward_percentiles: Option<Vec<f64>>,
    ) -> RpcResult<FeeHistory> {
        trace!(target: "rpc::eth", ?block_count, ?newest_block, ?reward_percentiles, "Serving eth_feeHistory");
        Ok(EthFees::fee_history(self, block_count.to(), newest_block, reward_percentiles).await?)
    }

    /// Handler for: `eth_mining`
    async fn is_mining(&self) -> RpcResult<bool> {
        Err(internal_rpc_err("unimplemented"))
    }

    /// Handler for: `eth_hashrate`
    async fn hashrate(&self) -> RpcResult<U256> {
        Ok(U256::ZERO)
    }

    /// Handler for: `eth_getWork`
    async fn get_work(&self) -> RpcResult<Work> {
        Err(internal_rpc_err("unimplemented"))
    }

    /// Handler for: `eth_submitHashrate`
    async fn submit_hashrate(&self, _hashrate: U256, _id: B256) -> RpcResult<bool> {
        Ok(false)
    }

    /// Handler for: `eth_submitWork`
    async fn submit_work(
        &self,
        _nonce: B64,
        _pow_hash: B256,
        _mix_digest: B256,
    ) -> RpcResult<bool> {
        Err(internal_rpc_err("unimplemented"))
    }

    /// Handler for: `eth_sendTransaction`
    async fn send_transaction(&self, request: TransactionRequest) -> RpcResult<B256> {
        trace!(target: "rpc::eth", ?request, "Serving eth_sendTransaction");
        Ok(EthTransactions::send_transaction(self, request).await?)
    }

    /// Handler for: `eth_sendRawTransaction`
    async fn send_raw_transaction(&self, tx: Bytes) -> RpcResult<B256> {
        trace!(target: "rpc::eth", ?tx, "Serving eth_sendRawTransaction");
        Ok(EthTransactions::send_raw_transaction(self, tx).await?)
    }

    /// Handler for: `eth_sign`
    async fn sign(&self, address: Address, message: Bytes) -> RpcResult<Bytes> {
        trace!(target: "rpc::eth", ?address, ?message, "Serving eth_sign");
        Ok(EthTransactions::sign(self, address, message).await?)
    }

    /// Handler for: `eth_signTransaction`
    async fn sign_transaction(&self, _transaction: TransactionRequest) -> RpcResult<Bytes> {
        Err(internal_rpc_err("unimplemented"))
    }

    /// Handler for: `eth_signTypedData`
    async fn sign_typed_data(&self, address: Address, data: TypedData) -> RpcResult<Bytes> {
        trace!(target: "rpc::eth", ?address, ?data, "Serving eth_signTypedData");
        Ok(EthTransactions::sign_typed_data(self, &data, address)?)
    }

    /// Handler for: `eth_getProof`
    async fn get_proof(
        &self,
        address: Address,
        keys: Vec<JsonStorageKey>,
        block_number: Option<BlockId>,
    ) -> RpcResult<EIP1186AccountProofResponse> {
        trace!(target: "rpc::eth", ?address, ?keys, ?block_number, "Serving eth_getProof");
        Ok(EthState::get_proof(self, address, keys, block_number)?.await?)
    }
}<|MERGE_RESOLUTION|>--- conflicted
+++ resolved
@@ -5,33 +5,18 @@
 use alloy_consensus::TxEnvelope;
 use alloy_dyn_abi::TypedData;
 use alloy_json_rpc::RpcObject;
-<<<<<<< HEAD
+use alloy_network::{ReceiptResponse, TransactionResponse};
 use alloy_rpc_types_trace::parity::{ TraceResultsWithTransactionHash, TraceType};
 use futures::join;
 use jsonrpsee::{core::RpcResult, proc_macros::rpc, types::ErrorObjectOwned};
-use alloy_network::Network;
 use reth_primitives::{
     transaction::AccessListResult, BlockId, BlockNumberOrTag
 };
 use alloy_primitives::{Address, Bytes, B256, B64, U256, U64};
-=======
-use alloy_primitives::{Address, Bytes, B256, B64, U256, U64};
-use alloy_rpc_types_eth::transaction::TransactionRequest;
-use jsonrpsee::{core::RpcResult, proc_macros::rpc};
-use reth_primitives::{transaction::AccessListResult, BlockId, BlockNumberOrTag};
->>>>>>> b4ad28df
 use reth_rpc_server_types::{result::internal_rpc_err, ToRpcResult};
 
 use reth_rpc_types::{
-<<<<<<< HEAD
-    serde_helpers::JsonStorageKey, simulate::{SimBlock, SimulatedBlock}, state::{EvmOverrides, StateOverride}, AnyTransactionReceipt, BlockOverrides, BlockTransactions, Bundle, EIP1186AccountProofResponse, EthCallResponse, FeeHistory, Header, Index, StateContext, SyncStatus, TransactionRequest, Work
-=======
-    serde_helpers::JsonStorageKey,
-    simulate::{SimulatePayload, SimulatedBlock},
-    state::{EvmOverrides, StateOverride},
-    BlockOverrides, Bundle, EIP1186AccountProofResponse, EthCallResponse, FeeHistory, Header,
-    Index, StateContext, SyncStatus, Work,
->>>>>>> b4ad28df
+    serde_helpers::JsonStorageKey, simulate::{SimBlock, SimulatePayload, SimulatedBlock}, state::{EvmOverrides, StateOverride}, AnyTransactionReceipt, BlockOverrides, BlockTransactions, Bundle, EIP1186AccountProofResponse, EthCallResponse, FeeHistory, Header, Index, StateContext, SyncStatus, TransactionRequest, Work
 };
 
 use revm_inspectors::tracing::parity::populate_state_diff;
@@ -620,7 +605,7 @@
         };
 
         let trx_traces = trx_traces_handle_res?;
-        let trx_receipts: Vec<reth_rpc_types::WithOtherFields<reth_rpc_types::TransactionReceipt<reth_rpc_types::AnyReceiptEnvelope<reth_rpc_types::Log>>>> = trx_receipts_handle_res?;
+        let trx_receipts = trx_receipts_handle_res?;
         
         let block_reward_traces = block_rewards_handle_res?;
 
@@ -649,14 +634,14 @@
         if let BlockTransactions::Full(transactions) = block.transactions {
 
             let trx_iter = transactions.into_iter();
-            let receipts_iter: std::vec::IntoIter<reth_rpc_types::WithOtherFields<reth_rpc_types::TransactionReceipt<data::AnyReceiptEnvelope<reth_rpc_types::Log>>>> = trx_receipts.into_iter();
+            let receipts_iter = trx_receipts.into_iter();
             let trace_iter = trx_traces.into_iter();
 
             for ((trx, receipt), trace) in trx_iter.zip(receipts_iter).zip(trace_iter){
-               if trx.hash != trace.transaction_hash || trx.hash != receipt.transaction_hash{
+               if trx.tx_hash() != trace.transaction_hash || trx.tx_hash() != receipt.transaction_hash(){
                 let trx_trace_hash_error = ErrorObjectOwned::owned(
                     2,
-                    format!("Mismatch between transaction hash and corresponding trace hash or receipt hash {}", trx.hash),
+                    format!("Mismatch between transaction hash and corresponding trace hash or receipt hash {}", trx.tx_hash()),
                     None::<()> 
                 );
                 return Err(trx_trace_hash_error)    
@@ -704,7 +689,7 @@
                     if tx_sig.is_none() || tx_message_hash.is_none(){
                         let trx_sig_error = ErrorObjectOwned::owned(
                             1,
-                            format!("Signature not extracted from transaction {}", trx.hash),
+                            format!("Signature not extracted from transaction {}", trx.tx_hash()),
                             None::<()> 
                         );
                         return Err(trx_sig_error)    
@@ -722,7 +707,7 @@
                             let alloy_pub_key_err = ErrorObjectOwned::owned(
                                 1,
                                 format!("Public key not extracted from message and signature, error: {}, transaction hash: {}"
-                                , p_key_err, trx.hash),
+                                , p_key_err, trx.tx_hash()),
                                 None::<()>
                             );
                             return Err(alloy_pub_key_err);
@@ -735,10 +720,10 @@
                 }
             }
 
-                if check_address != trx.from{
+                if check_address != trx.from(){
                     let trx_pub_key_addr_error = ErrorObjectOwned::owned(
                         1,
-                        format!("Address doesn't match public key to address for {}", trx.hash),
+                        format!("Address doesn't match public key to address for {}", trx.tx_hash()),
                         None::<()> 
                     );
                     return Err(trx_pub_key_addr_error)
