--- conflicted
+++ resolved
@@ -9,9 +9,6 @@
 use alloy_rpc_types_trace::parity::{ TraceResultsWithTransactionHash, TraceType};
 use futures::join;
 use jsonrpsee::{core::RpcResult, proc_macros::rpc, types::ErrorObjectOwned};
-use reth_primitives::{
- BlockId, BlockNumberOrTag
-};
 use alloy_primitives::{Address, Bytes, B256, B64, U256, U64, map::HashSet};
 use reth_rpc_server_types::{result::internal_rpc_err, ToRpcResult};
 
@@ -19,14 +16,9 @@
     serde_helpers::JsonStorageKey, simulate::{SimulatePayload, SimulatedBlock}, state::{EvmOverrides, StateOverride}, Block, BlockOverrides, BlockTransactions, Bundle, EIP1186AccountProofResponse, EthCallResponse, FeeHistory, Header, Index, StateContext, SyncStatus, Work
 };
 use alloy_rpc_types_eth::transaction::TransactionRequest;
-<<<<<<< HEAD
 
 use revm_inspectors::tracing::parity::populate_state_diff;
 use revm_inspectors::tracing::TracingInspectorConfig;
-=======
-use jsonrpsee::{core::RpcResult, proc_macros::rpc};
-use reth_rpc_server_types::{result::internal_rpc_err, ToRpcResult};
->>>>>>> 15c230ba
 use tracing::trace;
 
 use crate::{
@@ -624,7 +616,7 @@
         
         let block_reward_traces = block_rewards_handle_res?;
 
-        let block = EthBlocks::rpc_block_typed(self, reth_primitives::BlockId::Number(number), true).await?.unwrap();
+        let block = EthBlocks::rpc_block_typed(self, BlockId::Number(number), true).await?.unwrap();
 
         if trx_receipts.len() != block.transactions.len(){
             let trx_trace_len_error = ErrorObjectOwned::owned(
