//! Implementation of the [`jsonrpsee`] generated [`EthApiServer`] trait. Handles RPC requests for
//! the `eth_` namespace.

use std::collections:: HashSet;
use alloy_consensus::TxEnvelope;
use alloy_dyn_abi::TypedData;
use alloy_json_rpc::RpcObject;
<<<<<<< HEAD
use alloy_rpc_types_trace::parity::{ TraceResultsWithTransactionHash, TraceType};
use futures::join;
use jsonrpsee::{core::RpcResult, proc_macros::rpc, types::ErrorObjectOwned};
=======
use jsonrpsee::{core::RpcResult, proc_macros::rpc};
>>>>>>> d659cd36
use reth_primitives::{
    transaction::AccessListResult, Address, BlockId, BlockNumberOrTag, Bytes, B256, B64, U256, U64,
};
use reth_rpc_server_types::{result::internal_rpc_err, ToRpcResult};
use reth_rpc_types::{
    serde_helpers::JsonStorageKey,
    simulate::{SimBlock, SimulatedBlock},
    state::{EvmOverrides, StateOverride},
    BlockOverrides, Bundle, EIP1186AccountProofResponse, EthCallResponse, FeeHistory, Header,
    Index, StateContext, SyncStatus, TransactionRequest, Work,
};
<<<<<<< HEAD
use revm_inspectors::tracing::parity::populate_state_diff;
use revm_inspectors::tracing::TracingInspectorConfig;
use reth_transaction_pool::{PoolTransaction, TransactionPool};
=======
>>>>>>> d659cd36
use tracing::trace;

use crate::{
    helpers::{EthApiSpec, EthBlocks, EthCall, EthFees, EthState, EthTransactions, FullEthApi},
    RpcBlock, RpcReceipt, RpcTransaction,
};
use revm_primitives::FixedBytes;
use reth_rpc_types::{Block};
use crate::helpers::data::{self, EnrichedBlock, EnrichedTransaction};
use alloy_primitives::Signature as Alloy_Signature;
use revm_primitives::hex;

/// Helper trait, unifies functionality that must be supported to implement all RPC methods for
/// server.
pub trait FullEthApiServer:
    EthApiServer<
        RpcTransaction<Self::NetworkTypes>,
        RpcBlock<Self::NetworkTypes>,
        RpcReceipt<Self::NetworkTypes>,
    > + FullEthApi
    + Clone
{
}

impl<T> FullEthApiServer for T where
    T: EthApiServer<
            RpcTransaction<T::NetworkTypes>,
            RpcBlock<T::NetworkTypes>,
            RpcReceipt<T::NetworkTypes>,
        > + FullEthApi
        + Clone
{
}

/// Eth rpc interface: <https://ethereum.github.io/execution-apis/api-documentation/>
#[cfg_attr(not(feature = "client"), rpc(server, namespace = "eth"))]
#[cfg_attr(feature = "client", rpc(server, client, namespace = "eth"))]
pub trait EthApi<T: RpcObject, B: RpcObject, R: RpcObject> {
    /// Returns the protocol version encoded as a string.
    #[method(name = "protocolVersion")]
    async fn protocol_version(&self) -> RpcResult<U64>;

    /// Returns an object with data about the sync status or false.
    #[method(name = "syncing")]
    fn syncing(&self) -> RpcResult<SyncStatus>;

    /// Returns the client coinbase address.
    #[method(name = "coinbase")]
    async fn author(&self) -> RpcResult<Address>;

    /// Returns a list of addresses owned by client.
    #[method(name = "accounts")]
    fn accounts(&self) -> RpcResult<Vec<Address>>;

    /// Returns the number of most recent block.
    #[method(name = "blockNumber")]
    fn block_number(&self) -> RpcResult<U256>;

    /// Returns the chain ID of the current network.
    #[method(name = "chainId")]
    async fn chain_id(&self) -> RpcResult<Option<U64>>;

    /// Returns information about a block by hash.
    #[method(name = "getBlockByHash")]
    async fn block_by_hash(&self, hash: B256, full: bool) -> RpcResult<Option<B>>;

    /// Returns information about a block by number.
    #[method(name = "getBlockByNumber")]
    async fn block_by_number(&self, number: BlockNumberOrTag, full: bool) -> RpcResult<Option<B>>;

    /// Returns  all information about a block and transactions.
    #[method(name = "getBlockReceiptsTrace")]
    async fn block_receipts_trace(
        &self,
        number: BlockNumberOrTag
    ) -> RpcResult<Option<EnrichedBlock>>;

    /// Returns the number of transactions in a block from a block matching the given block hash.
    #[method(name = "getBlockTransactionCountByHash")]
    async fn block_transaction_count_by_hash(&self, hash: B256) -> RpcResult<Option<U256>>;

    /// Returns the number of transactions in a block matching the given block number.
    #[method(name = "getBlockTransactionCountByNumber")]
    async fn block_transaction_count_by_number(
        &self,
        number: BlockNumberOrTag,
    ) -> RpcResult<Option<U256>>;

    /// Returns the number of uncles in a block from a block matching the given block hash.
    #[method(name = "getUncleCountByBlockHash")]
    async fn block_uncles_count_by_hash(&self, hash: B256) -> RpcResult<Option<U256>>;

    /// Returns the number of uncles in a block with given block number.
    #[method(name = "getUncleCountByBlockNumber")]
    async fn block_uncles_count_by_number(
        &self,
        number: BlockNumberOrTag,
    ) -> RpcResult<Option<U256>>;

    /// Returns all transaction receipts for a given block.
    #[method(name = "getBlockReceipts")]
    async fn block_receipts(&self, block_id: BlockId) -> RpcResult<Option<Vec<R>>>;

    /// Returns an uncle block of the given block and index.
    #[method(name = "getUncleByBlockHashAndIndex")]
    async fn uncle_by_block_hash_and_index(&self, hash: B256, index: Index)
        -> RpcResult<Option<B>>;

    /// Returns an uncle block of the given block and index.
    #[method(name = "getUncleByBlockNumberAndIndex")]
    async fn uncle_by_block_number_and_index(
        &self,
        number: BlockNumberOrTag,
        index: Index,
    ) -> RpcResult<Option<B>>;

    /// Returns the EIP-2718 encoded transaction if it exists.
    ///
    /// If this is a EIP-4844 transaction that is in the pool it will include the sidecar.
    #[method(name = "getRawTransactionByHash")]
    async fn raw_transaction_by_hash(&self, hash: B256) -> RpcResult<Option<Bytes>>;

    /// Returns the information about a transaction requested by transaction hash.
    #[method(name = "getTransactionByHash")]
    async fn transaction_by_hash(&self, hash: B256) -> RpcResult<Option<T>>;

    /// Returns information about a raw transaction by block hash and transaction index position.
    #[method(name = "getRawTransactionByBlockHashAndIndex")]
    async fn raw_transaction_by_block_hash_and_index(
        &self,
        hash: B256,
        index: Index,
    ) -> RpcResult<Option<Bytes>>;

    /// Returns information about a transaction by block hash and transaction index position.
    #[method(name = "getTransactionByBlockHashAndIndex")]
    async fn transaction_by_block_hash_and_index(
        &self,
        hash: B256,
        index: Index,
    ) -> RpcResult<Option<T>>;

    /// Returns information about a raw transaction by block number and transaction index
    /// position.
    #[method(name = "getRawTransactionByBlockNumberAndIndex")]
    async fn raw_transaction_by_block_number_and_index(
        &self,
        number: BlockNumberOrTag,
        index: Index,
    ) -> RpcResult<Option<Bytes>>;

    /// Returns information about a transaction by block number and transaction index position.
    #[method(name = "getTransactionByBlockNumberAndIndex")]
    async fn transaction_by_block_number_and_index(
        &self,
        number: BlockNumberOrTag,
        index: Index,
    ) -> RpcResult<Option<T>>;

    /// Returns information about a transaction by sender and nonce.
    #[method(name = "getTransactionBySenderAndNonce")]
    async fn transaction_by_sender_and_nonce(
        &self,
        address: Address,
        nonce: U64,
    ) -> RpcResult<Option<T>>;

    /// Returns the receipt of a transaction by transaction hash.
    #[method(name = "getTransactionReceipt")]
    async fn transaction_receipt(&self, hash: B256) -> RpcResult<Option<R>>;

    /// Returns the balance of the account of given address.
    #[method(name = "getBalance")]
    async fn balance(&self, address: Address, block_number: Option<BlockId>) -> RpcResult<U256>;

    /// Returns the value from a storage position at a given address
    #[method(name = "getStorageAt")]
    async fn storage_at(
        &self,
        address: Address,
        index: JsonStorageKey,
        block_number: Option<BlockId>,
    ) -> RpcResult<B256>;

    /// Returns the number of transactions sent from an address at given block number.
    #[method(name = "getTransactionCount")]
    async fn transaction_count(
        &self,
        address: Address,
        block_number: Option<BlockId>,
    ) -> RpcResult<U256>;

    /// Returns code at a given address at given block number.
    #[method(name = "getCode")]
    async fn get_code(&self, address: Address, block_number: Option<BlockId>) -> RpcResult<Bytes>;

    /// Returns the block's header at given number.
    #[method(name = "getHeaderByNumber")]
    async fn header_by_number(&self, hash: BlockNumberOrTag) -> RpcResult<Option<Header>>;

    /// Returns the block's header at given hash.
    #[method(name = "getHeaderByHash")]
    async fn header_by_hash(&self, hash: B256) -> RpcResult<Option<Header>>;

    /// `eth_simulateV1` executes an arbitrary number of transactions on top of the requested state.
    /// The transactions are packed into individual blocks. Overrides can be provided.
    #[method(name = "simulateV1")]
    async fn simulate_v1(
        &self,
        opts: SimBlock,
        block_number: Option<BlockId>,
    ) -> RpcResult<Vec<SimulatedBlock>>;

    /// Executes a new message call immediately without creating a transaction on the block chain.
    #[method(name = "call")]
    async fn call(
        &self,
        request: TransactionRequest,
        block_number: Option<BlockId>,
        state_overrides: Option<StateOverride>,
        block_overrides: Option<Box<BlockOverrides>>,
    ) -> RpcResult<Bytes>;

    /// Simulate arbitrary number of transactions at an arbitrary blockchain index, with the
    /// optionality of state overrides
    #[method(name = "callMany")]
    async fn call_many(
        &self,
        bundle: Bundle,
        state_context: Option<StateContext>,
        state_override: Option<StateOverride>,
    ) -> RpcResult<Vec<EthCallResponse>>;

    /// Generates an access list for a transaction.
    ///
    /// This method creates an [EIP2930](https://eips.ethereum.org/EIPS/eip-2930) type accessList based on a given Transaction.
    ///
    /// An access list contains all storage slots and addresses touched by the transaction, except
    /// for the sender account and the chain's precompiles.
    ///
    /// It returns list of addresses and storage keys used by the transaction, plus the gas
    /// consumed when the access list is added. That is, it gives you the list of addresses and
    /// storage keys that will be used by that transaction, plus the gas consumed if the access
    /// list is included. Like eth_estimateGas, this is an estimation; the list could change
    /// when the transaction is actually mined. Adding an accessList to your transaction does
    /// not necessary result in lower gas usage compared to a transaction without an access
    /// list.
    #[method(name = "createAccessList")]
    async fn create_access_list(
        &self,
        request: TransactionRequest,
        block_number: Option<BlockId>,
    ) -> RpcResult<AccessListResult>;

    /// Generates and returns an estimate of how much gas is necessary to allow the transaction to
    /// complete.
    #[method(name = "estimateGas")]
    async fn estimate_gas(
        &self,
        request: TransactionRequest,
        block_number: Option<BlockId>,
        state_override: Option<StateOverride>,
    ) -> RpcResult<U256>;

    /// Returns the current price per gas in wei.
    #[method(name = "gasPrice")]
    async fn gas_price(&self) -> RpcResult<U256>;

    /// Returns the account details by specifying an address and a block number/tag
    #[method(name = "getAccount")]
    async fn get_account(
        &self,
        address: Address,
        block: BlockId,
    ) -> RpcResult<Option<reth_rpc_types::Account>>;

    /// Introduced in EIP-1559, returns suggestion for the priority for dynamic fee transactions.
    #[method(name = "maxPriorityFeePerGas")]
    async fn max_priority_fee_per_gas(&self) -> RpcResult<U256>;

    /// Introduced in EIP-4844, returns the current blob base fee in wei.
    #[method(name = "blobBaseFee")]
    async fn blob_base_fee(&self) -> RpcResult<U256>;

    /// Returns the Transaction fee history
    ///
    /// Introduced in EIP-1559 for getting information on the appropriate priority fee to use.
    ///
    /// Returns transaction base fee per gas and effective priority fee per gas for the
    /// requested/supported block range. The returned Fee history for the returned block range
    /// can be a subsection of the requested range if not all blocks are available.
    #[method(name = "feeHistory")]
    async fn fee_history(
        &self,
        block_count: U64,
        newest_block: BlockNumberOrTag,
        reward_percentiles: Option<Vec<f64>>,
    ) -> RpcResult<FeeHistory>;

    /// Returns whether the client is actively mining new blocks.
    #[method(name = "mining")]
    async fn is_mining(&self) -> RpcResult<bool>;

    /// Returns the number of hashes per second that the node is mining with.
    #[method(name = "hashrate")]
    async fn hashrate(&self) -> RpcResult<U256>;

    /// Returns the hash of the current block, the seedHash, and the boundary condition to be met
    /// (“target”)
    #[method(name = "getWork")]
    async fn get_work(&self) -> RpcResult<Work>;

    /// Used for submitting mining hashrate.
    ///
    /// Can be used for remote miners to submit their hash rate.
    /// It accepts the miner hash rate and an identifier which must be unique between nodes.
    /// Returns `true` if the block was successfully submitted, `false` otherwise.
    #[method(name = "submitHashrate")]
    async fn submit_hashrate(&self, hashrate: U256, id: B256) -> RpcResult<bool>;

    /// Used for submitting a proof-of-work solution.
    #[method(name = "submitWork")]
    async fn submit_work(&self, nonce: B64, pow_hash: B256, mix_digest: B256) -> RpcResult<bool>;

    /// Sends transaction; will block waiting for signer to return the
    /// transaction hash.
    #[method(name = "sendTransaction")]
    async fn send_transaction(&self, request: TransactionRequest) -> RpcResult<B256>;

    /// Sends signed transaction, returning its hash.
    #[method(name = "sendRawTransaction")]
    async fn send_raw_transaction(&self, bytes: Bytes) -> RpcResult<B256>;

    /// Returns an Ethereum specific signature with: sign(keccak256("\x19Ethereum Signed Message:\n"
    /// + len(message) + message))).
    #[method(name = "sign")]
    async fn sign(&self, address: Address, message: Bytes) -> RpcResult<Bytes>;

    /// Signs a transaction that can be submitted to the network at a later time using with
    /// `sendRawTransaction.`
    #[method(name = "signTransaction")]
    async fn sign_transaction(&self, transaction: TransactionRequest) -> RpcResult<Bytes>;

    /// Signs data via [EIP-712](https://github.com/ethereum/EIPs/blob/master/EIPS/eip-712.md).
    #[method(name = "signTypedData")]
    async fn sign_typed_data(&self, address: Address, data: TypedData) -> RpcResult<Bytes>;

    /// Returns the account and storage values of the specified account including the Merkle-proof.
    /// This call can be used to verify that the data you are pulling from is not tampered with.
    #[method(name = "getProof")]
    async fn get_proof(
        &self,
        address: Address,
        keys: Vec<JsonStorageKey>,
        block_number: Option<BlockId>,
    ) -> RpcResult<EIP1186AccountProofResponse>;
}

#[async_trait::async_trait]
impl<T>
    EthApiServer<
        RpcTransaction<T::NetworkTypes>,
        RpcBlock<T::NetworkTypes>,
        RpcReceipt<T::NetworkTypes>,
    > for T
where
    T: FullEthApi,
    jsonrpsee_types::error::ErrorObject<'static>: From<T::Error>,
{
    /// Handler for: `eth_protocolVersion`
    async fn protocol_version(&self) -> RpcResult<U64> {
        trace!(target: "rpc::eth", "Serving eth_protocolVersion");
        EthApiSpec::protocol_version(self).await.to_rpc_result()
    }

    /// Handler for: `eth_syncing`
    fn syncing(&self) -> RpcResult<SyncStatus> {
        trace!(target: "rpc::eth", "Serving eth_syncing");
        EthApiSpec::sync_status(self).to_rpc_result()
    }

    /// Handler for: `eth_coinbase`
    async fn author(&self) -> RpcResult<Address> {
        Err(internal_rpc_err("unimplemented"))
    }

    /// Handler for: `eth_accounts`
    fn accounts(&self) -> RpcResult<Vec<Address>> {
        trace!(target: "rpc::eth", "Serving eth_accounts");
        Ok(EthApiSpec::accounts(self))
    }

    /// Handler for: `eth_blockNumber`
    fn block_number(&self) -> RpcResult<U256> {
        trace!(target: "rpc::eth", "Serving eth_blockNumber");
        Ok(U256::from(
            EthApiSpec::chain_info(self).with_message("failed to read chain info")?.best_number,
        ))
    }

    /// Handler for: `eth_chainId`
    async fn chain_id(&self) -> RpcResult<Option<U64>> {
        trace!(target: "rpc::eth", "Serving eth_chainId");
        Ok(Some(EthApiSpec::chain_id(self)))
    }

    /// Handler for: `eth_getBlockByHash`
    async fn block_by_hash(
        &self,
        hash: B256,
        full: bool,
    ) -> RpcResult<Option<RpcBlock<T::NetworkTypes>>> {
        trace!(target: "rpc::eth", ?hash, ?full, "Serving eth_getBlockByHash");
        Ok(EthBlocks::rpc_block(self, hash.into(), full).await?)
    }

    /// Handler for: `eth_getBlockByNumber`
    async fn block_by_number(
        &self,
        number: BlockNumberOrTag,
        full: bool,
    ) -> RpcResult<Option<RpcBlock<T::NetworkTypes>>> {
        trace!(target: "rpc::eth", ?number, ?full, "Serving eth_getBlockByNumber");
        Ok(EthBlocks::rpc_block(self, number.into(), full).await?)
    }

    /// Handler for: `eth_getBlockReceiptTrace`
    async fn block_receipts_trace(
        &self,
        number: BlockNumberOrTag
    )-> RpcResult<Option<EnrichedBlock>> {
        trace!(target: "rpc::eth", ?number, ?true, "Serving eth_getBlockReceiptTrace");
        
        let trace_task = tokio::spawn({
            let self_clone = self.clone();

            async move {
                let number = number.as_number().unwrap();
                let trace_types:HashSet<TraceType> = HashSet::from([TraceType::Trace]);

                self_clone.trace_block_with(
                    number.into(),
                    TracingInspectorConfig::from_parity_config(&trace_types),
                    move |tx_info, inspector, res, state, db| {
                        let mut full_trace =
                            inspector.into_parity_builder().into_trace_results(&res, &trace_types);
    
                        if let Some(ref mut state_diff) = full_trace.state_diff {
                            populate_state_diff(state_diff, db, state.iter()).unwrap();
                        }
    
                        let trace = TraceResultsWithTransactionHash {
                            transaction_hash: tx_info.hash.expect("tx hash is set"),
                            full_trace,
                        };
                        Ok(trace)
                    },
                )
                .await
            }
        });
        
        let receipts_task = tokio::spawn({
            let self_clone = self.clone();
            async move{
                EthBlocks::block_receipts(&self_clone, BlockId::Number(number)).await
            }
        });

        let block_rewards_task = tokio::spawn({
            let self_clone = self.clone();

            let block_header = EthBlocks::rpc_block_header(self, number.into()).await?;

            let mut omners: Vec<reth_primitives::Header> = Vec::new();
            let omners_res = EthBlocks::ommers(self, BlockId::Number(number));
            match omners_res{
                Ok(omners_opt)=>{
                    if let Some(omners_headers) = omners_opt{
                        omners = omners_headers;
                    }
                }
                Err(_)=>{}
            }
            
            let block_header_reth = block_header.map(|header| reth_primitives::Header{ 
                parent_hash: header.parent_hash, 
                ommers_hash: header.uncles_hash, 
                beneficiary: header.miner, 
                state_root: header.state_root, 
                transactions_root: header.transactions_root, 
                receipts_root:header.receipts_root, 
                withdrawals_root: header.withdrawals_root, 
                logs_bloom: header.logs_bloom, 
                difficulty: header.total_difficulty.unwrap_or(U256::ZERO), 
                number: header.number, 
                gas_limit: header.gas_limit as u64, 
                gas_used: header.gas_used as u64, 
                timestamp: header.timestamp, 
                mix_hash: header.mix_hash.unwrap(), 
                nonce: 0, 
                base_fee_per_gas:None, 
                blob_gas_used: None,
                excess_blob_gas: None, 
                parent_beacon_block_root: None, 
                requests_root: None, 
                extra_data: header.extra_data
            });

            if block_header_reth.is_none(){
                return Err( ErrorObjectOwned::owned(
                    1,
                    format!("Error in traces join handle for block number {}:", number),
                    None::<()>
                )
            );}

            async move{
                self_clone.get_block_rewards(&block_header_reth.unwrap(), omners.as_slice()).await.unwrap()
            }
        });

        let (trx_traces_handle, trx_receipts_handle, block_rewards_handle) = join!(trace_task, receipts_task, block_rewards_task);

        let trx_traces_handle_res = trx_traces_handle.map_err(|handle_err|{
            ErrorObjectOwned::owned(
                1,
                format!("Error in traces join handle for block number {}: {}", number, handle_err),
                None::<()>
            )
        })?
        .map_err(|trace_res_err|{
            ErrorObjectOwned::owned(
                1,
                format!("Error getting block traces result {} for block{}", trace_res_err, number),
                None::<()> 
            )
        }).and_then(|traces_option|{
            traces_option.ok_or_else(||{
                ErrorObjectOwned::owned(
                    1,
                    format!("Error getting block traces option for block {}",number) ,
                    None::<()> 
                )
            })
        });

        let trx_receipts_handle_res = trx_receipts_handle.map_err(|handle_err|{
            ErrorObjectOwned::owned(
                1,
                format!("Error in transaction receipts for block number {}: {}", number, handle_err),
                None::<()>
            )
        })?
        .map_err(|receipt_res_err| {
            ErrorObjectOwned::owned(
                2,
                format!("Error getting transaction receipts result {} for block {}", receipt_res_err, number),
                None::<()>,
            )
        }).and_then(|receipts_option| {
            receipts_option.ok_or_else(|| {
                ErrorObjectOwned::owned(
                    2,
                    format!("Error getting transaction receipts option for block{}", number),
                    None::<()>,
                )
            })
        });
        
        let block_rewards_handle_res = match block_rewards_handle {
            Ok(handle_res) =>{
                Ok(handle_res.unwrap())
            }
            Err(handle_err)=> {
               Err(ErrorObjectOwned::owned(
                            3,
                            format!("Error getting block rewards for block {}, error: {}", number, handle_err),
                            None::<()>,
                ))
            }
        };

        let trx_traces = trx_traces_handle_res?;
        let trx_receipts: Vec<reth_rpc_types::WithOtherFields<reth_rpc_types::TransactionReceipt<reth_rpc_types::AnyReceiptEnvelope<reth_rpc_types::Log>>>> = trx_receipts_handle_res?;
        
        let block_reward_traces = block_rewards_handle_res?;

        let block = EthBlocks::rpc_block(self, reth_primitives::BlockId::Number(number), true).await?.unwrap();

        if trx_receipts.len() != block.transactions.len(){
            let trx_trace_len_error = ErrorObjectOwned::owned(
                1,
                "trx_receipts.size() != block.transactions.size()",
                None::<()> 
            );
            return Err(trx_trace_len_error)
        }

        if trx_traces.len() != block.transactions.len(){
            let trx_trace_len_error = ErrorObjectOwned::owned(
                1,
                "trx_traces.size() != block.transactions.size()",
                None::<()> 
            );
            return Err(trx_trace_len_error)
        }

        let mut enriched_trxs: Vec<EnrichedTransaction> = Vec::new();
        
        if let BlockTransactions::Full(transactions) = block.transactions {

            let trx_iter = transactions.into_iter();
            let receipts_iter: std::vec::IntoIter<reth_rpc_types::WithOtherFields<reth_rpc_types::TransactionReceipt<data::AnyReceiptEnvelope<reth_rpc_types::Log>>>> = trx_receipts.into_iter();
            let trace_iter = trx_traces.into_iter();

            for ((trx, receipt), trace) in trx_iter.zip(receipts_iter).zip(trace_iter){
               if trx.hash != trace.transaction_hash || trx.hash != receipt.transaction_hash{
                let trx_trace_hash_error = ErrorObjectOwned::owned(
                    2,
                    format!("Mismatch between transaction hash and corresponding trace hash or receipt hash {}", trx.hash),
                    None::<()> 
                );
                return Err(trx_trace_hash_error)    
               }

               let mut alloy_public_key = String::new();
               let mut check_address:Address = Default::default();

               match TxEnvelope::try_from(trx.inner.clone()) {
                   Ok(tx_envelope) => {
                        let tx_message_hash: Option<FixedBytes<32>>;
                        let tx_sig: Option<Alloy_Signature>;

                    match tx_envelope{
                        TxEnvelope::Legacy(typed_tx) =>{
                            tx_message_hash = Some(typed_tx.signature_hash());
                            tx_sig = Some(typed_tx.signature().clone());
                        }
                        TxEnvelope::Eip1559(typed_tx)=>{
                            tx_message_hash = Some(typed_tx.signature_hash());
                            tx_sig = Some(typed_tx.signature().clone());
                        }
                        TxEnvelope::Eip2930(typed_tx)=>{
                            tx_message_hash = Some(typed_tx.signature_hash());
                            tx_sig = Some(typed_tx.signature().clone());
                        }
                        TxEnvelope::Eip4844(typed_tx)=>{
                            tx_message_hash = Some(typed_tx.signature_hash());
                            tx_sig = Some(typed_tx.signature().clone());
                        }
                        _ =>{
                            let trx_trace_hash_error = ErrorObjectOwned::owned(
                                3,
                                "Unmatched transaction type",
                                None::<()> 
                            );
                            return Err(trx_trace_hash_error)    
                           }
                        }

                    if tx_sig.is_none() || tx_message_hash.is_none(){
                        let trx_sig_error = ErrorObjectOwned::owned(
                            1,
                            format!("Signature not extracted from transaction {}", trx.hash),
                            None::<()> 
                        );
                        return Err(trx_sig_error)    
                    }

                    let alloy_sig = tx_sig.unwrap().recover_from_prehash(&tx_message_hash.unwrap());
                    match alloy_sig{
                        Ok(signature) =>{
                            let ec = signature.to_encoded_point(true);

                            check_address = Address::from_public_key(&signature);
                            alloy_public_key = format!("0x{}", hex::encode(ec.as_bytes()));
                        }
                        Err(p_key_err)=>{
                            let alloy_pub_key_err = ErrorObjectOwned::owned(
                                1,
                                format!("Public key not extracted from message and signature, error: {}, transaction hash: {}"
                                , p_key_err, trx.hash),
                                None::<()>
                            );
                            return Err(alloy_pub_key_err);
                        }
                    }
                }
                Err(e) => {
                    // Handle conversion error
                    println!("Conversion error: {:?}", e);
                }
            }

                if check_address != trx.from{
                    let trx_pub_key_addr_error = ErrorObjectOwned::owned(
                        1,
                        format!("Address doesn't match public key to address for {}", trx.hash),
                        None::<()> 
                    );
                    return Err(trx_pub_key_addr_error)
                }

                enriched_trxs.push(data::EnrichedTransaction{
                        inner: trx,
                        public_key: alloy_public_key,
                        receipts: receipt,
                        trace : trace.full_trace
                })
            }
        }

        let e_block: Block<data::EnrichedTransaction> = Block{
            header: block.header,
            uncles: block.uncles,
            transactions: BlockTransactions::Full(enriched_trxs),
            size: block.size,
            withdrawals: block.withdrawals
        };

        let rich_block: EnrichedBlock = EnrichedBlock{
                inner: e_block,
                rewards: block_reward_traces
        };

        Ok(Some(rich_block))
    } 

    /// Handler for: `eth_getBlockTransactionCountByHash`
    async fn block_transaction_count_by_hash(&self, hash: B256) -> RpcResult<Option<U256>> {
        trace!(target: "rpc::eth", ?hash, "Serving eth_getBlockTransactionCountByHash");
        Ok(EthBlocks::block_transaction_count(self, hash.into()).await?.map(U256::from))
    }

    /// Handler for: `eth_getBlockTransactionCountByNumber`
    async fn block_transaction_count_by_number(
        &self,
        number: BlockNumberOrTag,
    ) -> RpcResult<Option<U256>> {
        trace!(target: "rpc::eth", ?number, "Serving eth_getBlockTransactionCountByNumber");
        Ok(EthBlocks::block_transaction_count(self, number.into()).await?.map(U256::from))
    }

    /// Handler for: `eth_getUncleCountByBlockHash`
    async fn block_uncles_count_by_hash(&self, hash: B256) -> RpcResult<Option<U256>> {
        trace!(target: "rpc::eth", ?hash, "Serving eth_getUncleCountByBlockHash");
        Ok(EthBlocks::ommers(self, hash.into())?.map(|ommers| U256::from(ommers.len())))
    }

    /// Handler for: `eth_getUncleCountByBlockNumber`
    async fn block_uncles_count_by_number(
        &self,
        number: BlockNumberOrTag,
    ) -> RpcResult<Option<U256>> {
        trace!(target: "rpc::eth", ?number, "Serving eth_getUncleCountByBlockNumber");
        Ok(EthBlocks::ommers(self, number.into())?.map(|ommers| U256::from(ommers.len())))
    }

    /// Handler for: `eth_getBlockReceipts`
    async fn block_receipts(
        &self,
        block_id: BlockId,
    ) -> RpcResult<Option<Vec<RpcReceipt<T::NetworkTypes>>>> {
        trace!(target: "rpc::eth", ?block_id, "Serving eth_getBlockReceipts");
        Ok(EthBlocks::block_receipts(self, block_id).await?)
    }

    /// Handler for: `eth_getUncleByBlockHashAndIndex`
    async fn uncle_by_block_hash_and_index(
        &self,
        hash: B256,
        index: Index,
    ) -> RpcResult<Option<RpcBlock<T::NetworkTypes>>> {
        trace!(target: "rpc::eth", ?hash, ?index, "Serving eth_getUncleByBlockHashAndIndex");
        Ok(EthBlocks::ommer_by_block_and_index(self, hash.into(), index).await?)
    }

    /// Handler for: `eth_getUncleByBlockNumberAndIndex`
    async fn uncle_by_block_number_and_index(
        &self,
        number: BlockNumberOrTag,
        index: Index,
    ) -> RpcResult<Option<RpcBlock<T::NetworkTypes>>> {
        trace!(target: "rpc::eth", ?number, ?index, "Serving eth_getUncleByBlockNumberAndIndex");
        Ok(EthBlocks::ommer_by_block_and_index(self, number.into(), index).await?)
    }

    /// Handler for: `eth_getRawTransactionByHash`
    async fn raw_transaction_by_hash(&self, hash: B256) -> RpcResult<Option<Bytes>> {
        trace!(target: "rpc::eth", ?hash, "Serving eth_getRawTransactionByHash");
        Ok(EthTransactions::raw_transaction_by_hash(self, hash).await?)
    }

    /// Handler for: `eth_getTransactionByHash`
    async fn transaction_by_hash(
        &self,
        hash: B256,
    ) -> RpcResult<Option<RpcTransaction<T::NetworkTypes>>> {
        trace!(target: "rpc::eth", ?hash, "Serving eth_getTransactionByHash");
        Ok(EthTransactions::transaction_by_hash(self, hash).await?.map(Into::into))
    }

    /// Handler for: `eth_getRawTransactionByBlockHashAndIndex`
    async fn raw_transaction_by_block_hash_and_index(
        &self,
        hash: B256,
        index: Index,
    ) -> RpcResult<Option<Bytes>> {
        trace!(target: "rpc::eth", ?hash, ?index, "Serving eth_getRawTransactionByBlockHashAndIndex");
        Ok(EthTransactions::raw_transaction_by_block_and_tx_index(self, hash.into(), index.into())
            .await?)
    }

    /// Handler for: `eth_getTransactionByBlockHashAndIndex`
    async fn transaction_by_block_hash_and_index(
        &self,
        hash: B256,
        index: Index,
    ) -> RpcResult<Option<RpcTransaction<T::NetworkTypes>>> {
        trace!(target: "rpc::eth", ?hash, ?index, "Serving eth_getTransactionByBlockHashAndIndex");
        Ok(EthTransactions::transaction_by_block_and_tx_index(self, hash.into(), index.into())
            .await?)
    }

    /// Handler for: `eth_getRawTransactionByBlockNumberAndIndex`
    async fn raw_transaction_by_block_number_and_index(
        &self,
        number: BlockNumberOrTag,
        index: Index,
    ) -> RpcResult<Option<Bytes>> {
        trace!(target: "rpc::eth", ?number, ?index, "Serving eth_getRawTransactionByBlockNumberAndIndex");
        Ok(EthTransactions::raw_transaction_by_block_and_tx_index(
            self,
            number.into(),
            index.into(),
        )
        .await?)
    }

    /// Handler for: `eth_getTransactionByBlockNumberAndIndex`
    async fn transaction_by_block_number_and_index(
        &self,
        number: BlockNumberOrTag,
        index: Index,
    ) -> RpcResult<Option<RpcTransaction<T::NetworkTypes>>> {
        trace!(target: "rpc::eth", ?number, ?index, "Serving eth_getTransactionByBlockNumberAndIndex");
        Ok(EthTransactions::transaction_by_block_and_tx_index(self, number.into(), index.into())
            .await?)
    }

    /// Handler for: `eth_getTransactionBySenderAndNonce`
    async fn transaction_by_sender_and_nonce(
        &self,
        sender: Address,
        nonce: U64,
    ) -> RpcResult<Option<RpcTransaction<T::NetworkTypes>>> {
        trace!(target: "rpc::eth", ?sender, ?nonce, "Serving eth_getTransactionBySenderAndNonce");
        Ok(EthTransactions::get_transaction_by_sender_and_nonce(self, sender, nonce.to(), true)
            .await?)
    }

    /// Handler for: `eth_getTransactionReceipt`
    async fn transaction_receipt(
        &self,
        hash: B256,
    ) -> RpcResult<Option<RpcReceipt<T::NetworkTypes>>> {
        trace!(target: "rpc::eth", ?hash, "Serving eth_getTransactionReceipt");
        Ok(EthTransactions::transaction_receipt(self, hash).await?)
    }

    /// Handler for: `eth_getBalance`
    async fn balance(&self, address: Address, block_number: Option<BlockId>) -> RpcResult<U256> {
        trace!(target: "rpc::eth", ?address, ?block_number, "Serving eth_getBalance");
        Ok(EthState::balance(self, address, block_number).await?)
    }

    /// Handler for: `eth_getStorageAt`
    async fn storage_at(
        &self,
        address: Address,
        index: JsonStorageKey,
        block_number: Option<BlockId>,
    ) -> RpcResult<B256> {
        trace!(target: "rpc::eth", ?address, ?block_number, "Serving eth_getStorageAt");
        Ok(EthState::storage_at(self, address, index, block_number).await?)
    }

    /// Handler for: `eth_getTransactionCount`
    async fn transaction_count(
        &self,
        address: Address,
        block_number: Option<BlockId>,
    ) -> RpcResult<U256> {
        trace!(target: "rpc::eth", ?address, ?block_number, "Serving eth_getTransactionCount");
        Ok(EthState::transaction_count(self, address, block_number).await?)
    }

    /// Handler for: `eth_getCode`
    async fn get_code(&self, address: Address, block_number: Option<BlockId>) -> RpcResult<Bytes> {
        trace!(target: "rpc::eth", ?address, ?block_number, "Serving eth_getCode");
        Ok(EthState::get_code(self, address, block_number).await?)
    }

    /// Handler for: `eth_getHeaderByNumber`
    async fn header_by_number(&self, block_number: BlockNumberOrTag) -> RpcResult<Option<Header>> {
        trace!(target: "rpc::eth", ?block_number, "Serving eth_getHeaderByNumber");
        Ok(EthBlocks::rpc_block_header(self, block_number.into()).await?)
    }

    /// Handler for: `eth_getHeaderByHash`
    async fn header_by_hash(&self, hash: B256) -> RpcResult<Option<Header>> {
        trace!(target: "rpc::eth", ?hash, "Serving eth_getHeaderByHash");
        Ok(EthBlocks::rpc_block_header(self, hash.into()).await?)
    }

    /// Handler for: `eth_simulateV1`
    async fn simulate_v1(
        &self,
        opts: SimBlock,
        block_number: Option<BlockId>,
    ) -> RpcResult<Vec<SimulatedBlock>> {
        trace!(target: "rpc::eth", ?block_number, "Serving eth_simulateV1");
        Ok(EthCall::simulate_v1(self, opts, block_number).await?)
    }

    /// Handler for: `eth_call`
    async fn call(
        &self,
        request: TransactionRequest,
        block_number: Option<BlockId>,
        state_overrides: Option<StateOverride>,
        block_overrides: Option<Box<BlockOverrides>>,
    ) -> RpcResult<Bytes> {
        trace!(target: "rpc::eth", ?request, ?block_number, ?state_overrides, ?block_overrides, "Serving eth_call");
        Ok(EthCall::call(
            self,
            request,
            block_number,
            EvmOverrides::new(state_overrides, block_overrides),
        )
        .await?)
    }

    /// Handler for: `eth_callMany`
    async fn call_many(
        &self,
        bundle: Bundle,
        state_context: Option<StateContext>,
        state_override: Option<StateOverride>,
    ) -> RpcResult<Vec<EthCallResponse>> {
        trace!(target: "rpc::eth", ?bundle, ?state_context, ?state_override, "Serving eth_callMany");
        Ok(EthCall::call_many(self, bundle, state_context, state_override).await?)
    }

    /// Handler for: `eth_createAccessList`
    async fn create_access_list(
        &self,
        request: TransactionRequest,
        block_number: Option<BlockId>,
    ) -> RpcResult<AccessListResult> {
        trace!(target: "rpc::eth", ?request, ?block_number, "Serving eth_createAccessList");
        Ok(EthCall::create_access_list_at(self, request, block_number).await?)
    }

    /// Handler for: `eth_estimateGas`
    async fn estimate_gas(
        &self,
        request: TransactionRequest,
        block_number: Option<BlockId>,
        state_override: Option<StateOverride>,
    ) -> RpcResult<U256> {
        trace!(target: "rpc::eth", ?request, ?block_number, "Serving eth_estimateGas");
        Ok(EthCall::estimate_gas_at(
            self,
            request,
            block_number.unwrap_or_default(),
            state_override,
        )
        .await?)
    }

    /// Handler for: `eth_gasPrice`
    async fn gas_price(&self) -> RpcResult<U256> {
        trace!(target: "rpc::eth", "Serving eth_gasPrice");
        Ok(EthFees::gas_price(self).await?)
    }

    /// Handler for: `eth_getAccount`
    async fn get_account(
        &self,
        address: Address,
        block: BlockId,
    ) -> RpcResult<Option<reth_rpc_types::Account>> {
        trace!(target: "rpc::eth", "Serving eth_getAccount");
        Ok(EthState::get_account(self, address, block).await?)
    }

    /// Handler for: `eth_maxPriorityFeePerGas`
    async fn max_priority_fee_per_gas(&self) -> RpcResult<U256> {
        trace!(target: "rpc::eth", "Serving eth_maxPriorityFeePerGas");
        Ok(EthFees::suggested_priority_fee(self).await?)
    }

    /// Handler for: `eth_blobBaseFee`
    async fn blob_base_fee(&self) -> RpcResult<U256> {
        trace!(target: "rpc::eth", "Serving eth_blobBaseFee");
        Ok(EthFees::blob_base_fee(self).await?)
    }

    // FeeHistory is calculated based on lazy evaluation of fees for historical blocks, and further
    // caching of it in the LRU cache.
    // When new RPC call is executed, the cache gets locked, we check it for the historical fees
    // according to the requested block range, and fill any cache misses (in both RPC response
    // and cache itself) with the actual data queried from the database.
    // To minimize the number of database seeks required to query the missing data, we calculate the
    // first non-cached block number and last non-cached block number. After that, we query this
    // range of consecutive blocks from the database.
    /// Handler for: `eth_feeHistory`
    async fn fee_history(
        &self,
        block_count: U64,
        newest_block: BlockNumberOrTag,
        reward_percentiles: Option<Vec<f64>>,
    ) -> RpcResult<FeeHistory> {
        trace!(target: "rpc::eth", ?block_count, ?newest_block, ?reward_percentiles, "Serving eth_feeHistory");
        Ok(EthFees::fee_history(self, block_count.to(), newest_block, reward_percentiles).await?)
    }

    /// Handler for: `eth_mining`
    async fn is_mining(&self) -> RpcResult<bool> {
        Err(internal_rpc_err("unimplemented"))
    }

    /// Handler for: `eth_hashrate`
    async fn hashrate(&self) -> RpcResult<U256> {
        Ok(U256::ZERO)
    }

    /// Handler for: `eth_getWork`
    async fn get_work(&self) -> RpcResult<Work> {
        Err(internal_rpc_err("unimplemented"))
    }

    /// Handler for: `eth_submitHashrate`
    async fn submit_hashrate(&self, _hashrate: U256, _id: B256) -> RpcResult<bool> {
        Ok(false)
    }

    /// Handler for: `eth_submitWork`
    async fn submit_work(
        &self,
        _nonce: B64,
        _pow_hash: B256,
        _mix_digest: B256,
    ) -> RpcResult<bool> {
        Err(internal_rpc_err("unimplemented"))
    }

    /// Handler for: `eth_sendTransaction`
    async fn send_transaction(&self, request: TransactionRequest) -> RpcResult<B256> {
        trace!(target: "rpc::eth", ?request, "Serving eth_sendTransaction");
        Ok(EthTransactions::send_transaction(self, request).await?)
    }

    /// Handler for: `eth_sendRawTransaction`
    async fn send_raw_transaction(&self, tx: Bytes) -> RpcResult<B256> {
        trace!(target: "rpc::eth", ?tx, "Serving eth_sendRawTransaction");
        Ok(EthTransactions::send_raw_transaction(self, tx).await?)
    }

    /// Handler for: `eth_sign`
    async fn sign(&self, address: Address, message: Bytes) -> RpcResult<Bytes> {
        trace!(target: "rpc::eth", ?address, ?message, "Serving eth_sign");
        Ok(EthTransactions::sign(self, address, message).await?)
    }

    /// Handler for: `eth_signTransaction`
    async fn sign_transaction(&self, _transaction: TransactionRequest) -> RpcResult<Bytes> {
        Err(internal_rpc_err("unimplemented"))
    }

    /// Handler for: `eth_signTypedData`
    async fn sign_typed_data(&self, address: Address, data: TypedData) -> RpcResult<Bytes> {
        trace!(target: "rpc::eth", ?address, ?data, "Serving eth_signTypedData");
        Ok(EthTransactions::sign_typed_data(self, &data, address)?)
    }

    /// Handler for: `eth_getProof`
    async fn get_proof(
        &self,
        address: Address,
        keys: Vec<JsonStorageKey>,
        block_number: Option<BlockId>,
    ) -> RpcResult<EIP1186AccountProofResponse> {
        trace!(target: "rpc::eth", ?address, ?keys, ?block_number, "Serving eth_getProof");
        Ok(EthState::get_proof(self, address, keys, block_number)?.await?)
    }
}<|MERGE_RESOLUTION|>--- conflicted
+++ resolved
@@ -5,30 +5,18 @@
 use alloy_consensus::TxEnvelope;
 use alloy_dyn_abi::TypedData;
 use alloy_json_rpc::RpcObject;
-<<<<<<< HEAD
 use alloy_rpc_types_trace::parity::{ TraceResultsWithTransactionHash, TraceType};
 use futures::join;
 use jsonrpsee::{core::RpcResult, proc_macros::rpc, types::ErrorObjectOwned};
-=======
-use jsonrpsee::{core::RpcResult, proc_macros::rpc};
->>>>>>> d659cd36
 use reth_primitives::{
     transaction::AccessListResult, Address, BlockId, BlockNumberOrTag, Bytes, B256, B64, U256, U64,
 };
 use reth_rpc_server_types::{result::internal_rpc_err, ToRpcResult};
 use reth_rpc_types::{
-    serde_helpers::JsonStorageKey,
-    simulate::{SimBlock, SimulatedBlock},
-    state::{EvmOverrides, StateOverride},
-    BlockOverrides, Bundle, EIP1186AccountProofResponse, EthCallResponse, FeeHistory, Header,
-    Index, StateContext, SyncStatus, TransactionRequest, Work,
+    serde_helpers::JsonStorageKey, simulate::{SimBlock, SimulatedBlock}, state::{EvmOverrides, StateOverride}, BlockOverrides, BlockTransactions, Bundle, EIP1186AccountProofResponse, EthCallResponse, FeeHistory, Header, Index, StateContext, SyncStatus, TransactionRequest, Work
 };
-<<<<<<< HEAD
 use revm_inspectors::tracing::parity::populate_state_diff;
 use revm_inspectors::tracing::TracingInspectorConfig;
-use reth_transaction_pool::{PoolTransaction, TransactionPool};
-=======
->>>>>>> d659cd36
 use tracing::trace;
 
 use crate::{
@@ -36,7 +24,7 @@
     RpcBlock, RpcReceipt, RpcTransaction,
 };
 use revm_primitives::FixedBytes;
-use reth_rpc_types::{Block};
+use reth_rpc_types::Block;
 use crate::helpers::data::{self, EnrichedBlock, EnrichedTransaction};
 use alloy_primitives::Signature as Alloy_Signature;
 use revm_primitives::hex;
@@ -680,6 +668,10 @@
                             tx_message_hash = Some(typed_tx.signature_hash());
                             tx_sig = Some(typed_tx.signature().clone());
                         }
+                        TxEnvelope::Eip7702(typed_tx)=>{
+                            tx_message_hash = Some(typed_tx.signature_hash());
+                            tx_sig = Some(typed_tx.signature().clone());
+                        }
                         _ =>{
                             let trx_trace_hash_error = ErrorObjectOwned::owned(
                                 3,
