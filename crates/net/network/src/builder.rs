--- conflicted
+++ resolved
@@ -2,11 +2,7 @@
 
 use crate::{
     eth_requests::EthRequestHandler,
-<<<<<<< HEAD
-    transactions::{NetworkTransactionEvent, TransactionsManager, TransactionsManagerConfig},
-=======
-    transactions::{TransactionPropagationPolicy, TransactionsManager, TransactionsManagerConfig},
->>>>>>> fe3653ff
+    transactions::{NetworkTransactionEvent, TransactionPropagationPolicy, TransactionsManager, TransactionsManagerConfig},
     NetworkHandle, NetworkManager,
 };
 use reth_eth_wire::{EthNetworkPrimitives, NetworkPrimitives};
@@ -105,13 +101,13 @@
         self,
         pool: Pool,
         transactions_manager_config: TransactionsManagerConfig,
-        tx_sender: UnboundedSender<NetworkTransactionEvent>
+        tx_sender: UnboundedSender<NetworkTransactionEvent<N>>
     ) -> NetworkBuilder<TransactionsManager<Pool, N>, Eth, N> {
         let Self { mut network, request_handler, .. } = self;
         let (tx, rx) = mpsc::unbounded_channel();
         network.set_transactions(tx);
         let handle = network.handle().clone();
-        let transactions = TransactionsManager::new_with_sender(handle, pool, rx, transactions_manager_config, Some(tx_sender));
+        let transactions = TransactionsManager::new_with_sender_policy(handle, pool, rx, transactions_manager_config, Some(tx_sender));
         NetworkBuilder { network, request_handler, transactions }
     }
 
