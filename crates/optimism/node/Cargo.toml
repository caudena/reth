[package]
name = "reth-optimism-node"
version.workspace = true
edition.workspace = true
rust-version.workspace = true
license.workspace = true
homepage.workspace = true
repository.workspace = true

[lints]
workspace = true

[dependencies]
# reth
reth-chainspec.workspace = true
reth-engine-local.workspace = true
reth-primitives.workspace = true
reth-payload-builder.workspace = true
reth-auto-seal-consensus.workspace = true
reth-basic-payload-builder.workspace = true
reth-consensus.workspace = true
reth-rpc-types-compat.workspace = true
reth-node-api.workspace = true
reth-node-builder.workspace = true
reth-tracing.workspace = true
reth-provider.workspace = true
reth-transaction-pool.workspace = true
reth-network.workspace = true
reth-evm.workspace = true
reth-revm = { workspace = true, features = ["std"] }
reth-beacon-consensus.workspace = true
reth-discv5.workspace = true
reth-rpc-eth-types.workspace = true
reth-rpc-eth-api.workspace = true
reth-rpc.workspace = true

# op-reth
reth-optimism-payload-builder.workspace = true
reth-optimism-evm.workspace = true
reth-optimism-rpc.workspace = true
reth-optimism-chainspec.workspace = true
reth-optimism-consensus.workspace = true
reth-optimism-forks.workspace = true

# revm with required optimism features
revm = { workspace = true, features = ["secp256k1", "blst", "c-kzg"] }

# ethereum
alloy-eips.workspace = true
alloy-primitives.workspace = true
op-alloy-rpc-types-engine.workspace = true
alloy-rpc-types-engine.workspace = true

# async
async-trait.workspace = true
reqwest = { workspace = true, features = ["rustls-tls-native-roots"] }
tracing.workspace = true

# misc
clap.workspace = true
serde.workspace = true
eyre.workspace = true
parking_lot.workspace = true
thiserror.workspace = true

# rpc
jsonrpsee.workspace = true
jsonrpsee-types.workspace = true
serde_json.workspace = true

[dev-dependencies]
reth.workspace = true
reth-db.workspace = true
reth-e2e-test-utils.workspace = true
reth-node-builder = { workspace = true, features = ["test-utils"] }
reth-provider = { workspace = true, features = ["test-utils"] }
reth-revm = { workspace = true, features = ["test-utils"] }
tokio.workspace = true
alloy-primitives.workspace = true
alloy-genesis.workspace = true
op-alloy-consensus.workspace = true

[features]
optimism = [
    "reth-primitives/optimism",
    "reth-provider/optimism",
    "reth-optimism-evm/optimism",
    "reth-optimism-payload-builder/optimism",
    "reth-beacon-consensus/optimism",
    "revm/optimism",
    "reth-auto-seal-consensus/optimism",
    "reth-optimism-rpc/optimism",
<<<<<<< HEAD
    "reth-rpc-eth-api/optimism",
=======
    "reth-engine-local/optimism",
>>>>>>> dfcaad46
]
asm-keccak = ["reth-primitives/asm-keccak"]
test-utils = ["reth-node-builder/test-utils"]<|MERGE_RESOLUTION|>--- conflicted
+++ resolved
@@ -90,11 +90,8 @@
     "revm/optimism",
     "reth-auto-seal-consensus/optimism",
     "reth-optimism-rpc/optimism",
-<<<<<<< HEAD
     "reth-rpc-eth-api/optimism",
-=======
     "reth-engine-local/optimism",
->>>>>>> dfcaad46
 ]
 asm-keccak = ["reth-primitives/asm-keccak"]
 test-utils = ["reth-node-builder/test-utils"]