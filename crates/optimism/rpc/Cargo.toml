--- conflicted
+++ resolved
@@ -28,11 +28,8 @@
 reth-network-api.workspace = true
 reth-node-builder.workspace = true
 reth-chainspec.workspace = true
-<<<<<<< HEAD
 alloy-rpc-types-trace.workspace = true
-=======
 reth-rpc-engine-api.workspace = true
->>>>>>> 1e965caf
 
 # op-reth
 reth-optimism-chainspec.workspace = true
@@ -80,26 +77,17 @@
 
 [features]
 optimism = [
-<<<<<<< HEAD
+    "reth-optimism-evm/optimism",
 	"reth-optimism-evm/optimism",
-	"reth-primitives/optimism",
-	"reth-provider/optimism",
 	"revm/optimism",
 	"reth-optimism-consensus/optimism",
 	"reth-optimism-payload-builder/optimism",
 	"reth-optimism-primitives/optimism",
 	"reth-rpc-eth-api/optimism",
-=======
-    "reth-optimism-evm/optimism",
-    "revm/optimism",
-    "reth-optimism-consensus/optimism",
-    "reth-optimism-payload-builder/optimism",
-    "reth-optimism-primitives/optimism",
-    "reth-optimism-txpool/optimism",
+    "reth-optimism-txpool/optimism"
 ]
 client = [
     "jsonrpsee/client",
     "jsonrpsee/async-client",
     "reth-rpc-eth-api/client",
->>>>>>> 1e965caf
 ]