--- conflicted
+++ resolved
@@ -47,10 +47,7 @@
     name: check version
     runs-on: ubuntu-latest
     needs: extract-version
-<<<<<<< HEAD
-=======
     if: ${{ github.event.inputs.dry_run != 'true' }}
->>>>>>> d8451e54
     steps:
       - uses: actions/checkout@v4
       - uses: dtolnay/rust-toolchain@stable
